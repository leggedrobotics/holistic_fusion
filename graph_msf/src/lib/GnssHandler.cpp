--- conflicted
+++ resolved
@@ -49,15 +49,9 @@
   std::cout << YELLOW_START << "GnssHandler" << GREEN_START << " Initializing the handler position." << COLOR_END << std::endl;
 
   // Initialize Gnss converter
-<<<<<<< HEAD
-  if (usingGnssReferenceFlag) {
-    // std::cout << YELLOW_START << "GnssHandler" << GREEN_START << " Setting pre-defined reference." << COLOR_END << std::endl;
-    // gnssSensor_.setReference(gnssReferenceLatitude_, gnssReferenceLongitude_, gnssReferenceAltitude_, gnssReferenceHeading_);
-=======
   if (useGnssReferenceFlag_) {
     std::cout << YELLOW_START << "GnssHandler" << GREEN_START << " Setting pre-defined reference." << COLOR_END << std::endl;
     gnssSensor_.setReference(gnssReferenceLatitude_, gnssReferenceLongitude_, gnssReferenceAltitude_, gnssReferenceHeading_);
->>>>>>> 62e96587
   } else {
     // Dynamic reference!!
 
