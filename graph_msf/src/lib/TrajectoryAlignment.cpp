/*
Copyright 2022 by Julian Nubert, Robotic Systems Lab, ETH Zurich.
All rights reserved.
This file is released under the "BSD-3-Clause License".
Please see the LICENSE file that has been included as part of this package.
 */

// C++
#include <iostream>
// Package
#include "graph_msf/trajectory_alignment/TrajectoryAlignment.h"

namespace graph_msf {

// Public -------------------------------------------------------------------
TrajectoryAlignment::TrajectoryAlignment() {
  std::cout << YELLOW_START << "TrajectoryAlignment" << GREEN_START << " Created Trajectory Alignment instance." << COLOR_END << std::endl;
}

std::vector<std::pair<double, Eigen::Vector3d>> TrajectoryAlignment::getLidarTrajectory() {
  std::vector<std::pair<double, Eigen::Vector3d>> trajectory;
  std::pair<double, Eigen::Vector3d> onePose;
  for (auto pose : lidarTrajectory_.poses()) {
    onePose.first = pose.time();
    onePose.second = pose.position();
    trajectory.push_back(onePose);
  }
  return trajectory;
}

std::vector<std::pair<double, Eigen::Vector3d>> TrajectoryAlignment::getGnssTrajectory() {
  std::vector<std::pair<double, Eigen::Vector3d>> trajectory;
  std::pair<double, Eigen::Vector3d> onePose;
  for (auto pose : gnssTrajectory_.poses()) {
    onePose.first = pose.time();
    onePose.second = pose.position();
    trajectory.push_back(onePose);
  }
  return trajectory;
}

void TrajectoryAlignment::addLidarPose(Eigen::Vector3d position, double time) {
  const std::lock_guard<std::mutex> alingmentLock(alignmentMutex);
  lidarTrajectory_.addPose(position, time);
}

void TrajectoryAlignment::addGnssPose(Eigen::Vector3d position, double time) {
  const std::lock_guard<std::mutex> alingmentLock(alignmentMutex);
  gnssTrajectory_.addPose(position, time);
}

bool TrajectoryAlignment::associateTrajectories(Trajectory& trajectoryA, Trajectory& trajectoryB, Trajectory& newTrajectoryA,
                                                Trajectory& newTrajectoryB) {
  // matching trajectories with their timestamps.
  bool swapped = false;
  if (trajectoryA.poses().size() < trajectoryB.poses().size()) {
    std::swap(trajectoryA, trajectoryB);
    swapped = true;
  }

  int indexB = 0;
  int matchingIndexA = -1;
  int lastMatchingIndexA = 0;
  bool matched = false;
  for (const auto& poseB : trajectoryB.poses()) {  // shorter trajectory.
    int indexA = 0;
    double diff = std::numeric_limits<double>::max();
    for (auto it = trajectoryA.poses().begin(); it != trajectoryA.poses().end(); ++it) {
      if ((abs(poseB.time() - it->time())) < diff && abs((poseB.time() - it->time())) < 0.1) {
        diff = abs(poseB.time() - it->time());
        matchingIndexA = indexA;
        // lastMatchingIndexA = matchingIndexA;
        matched = true;
      }
      ++indexA;
    }

    if (matched) {
      newTrajectoryA.addPose(trajectoryA.poses().at(matchingIndexA));
      newTrajectoryB.addPose(trajectoryB.poses().at(indexB));
      matched = false;
    }
    ++indexB;
  }

  if (swapped) {
    std::swap(newTrajectoryA, newTrajectoryB);
  }

  return true;
}

bool TrajectoryAlignment::trajectoryAlignment(Trajectory& trajectoryA, Trajectory& trajectoryB, Eigen::Matrix4d& transform) {
  // fill matrices to use Eigen Umeyama function.
  const int numberOfMeasurements = trajectoryA.poses().size();
  if (numberOfMeasurements < 2) return false;

  Eigen::MatrixXd posesA;
  Eigen::MatrixXd posesB;
  posesA.resize(3, numberOfMeasurements);
  posesB.resize(3, numberOfMeasurements);

  for (unsigned i = 0; i < numberOfMeasurements; ++i) {
    posesA.col(i) = trajectoryA.poses().at(i).position();
    posesB.col(i) = trajectoryB.poses().at(i).position();
  }

  // Umeyama Alignment.
  transform = umeyama(posesB, posesA, false);
  std::cout << YELLOW_START << "Trajectory Alignment" << GREEN_START << " Umeyama transform: " << std::endl
            << COLOR_END << transform << std::endl;

  return true;
}

bool TrajectoryAlignment::alignTrajectories(double& yaw) {
  // Mutex for alignment Flag
  const std::lock_guard<std::mutex> alignmentLock(alignmentMutex);

  // We only check LIO since GNSS measurements might be jumpy, i.e. RTK Float.
<<<<<<< HEAD
  if (lidarTrajectory_.isStanding(lidarRate_, noMovementTime_, noMovementDistance_)) {
    std::cout << "LIO indicates standing. Resetting both trajectories to not register noise." << std::endl;
=======
  if (lidarTrajectory_.isStanding(10, 1, 0.50)) {
>>>>>>> 3abdba6f
    lidarTrajectory_.poses().clear();
    gnssTrajectory_.poses().clear();
    return false;
  }

  // Status
  if (gnssTrajectory_.poses().size() % 10 == 0) {
    std::cout << YELLOW_START << "Trajectory Alignment" << GREEN_START << " Current Distance of LiDAR/GNSS [m]: " << COLOR_END
              << lidarTrajectory_.distance() << "/" << gnssTrajectory_.distance() << " of required [m] " << minDistanceHeadingInit_
              << std::endl;
  }

  // Perform Checks
  if (lidarTrajectory_.distance() < minDistanceHeadingInit_) {
<<<<<<< HEAD
    std::cout << "TrajectoryAlignment::alignTrajectories not ready. LiDAR distance too short." << lidarTrajectory_.distance() << " / "
              << minDistanceHeadingInit_ << std::endl;
    return false;
  }
  if (gnssTrajectory_.distance() < minDistanceHeadingInit_) {
    std::cout << "TrajectoryAlignment::alignTrajectories not ready. GNSS distance too short." << gnssTrajectory_.distance() << " / "
              << minDistanceHeadingInit_ << std::endl;
=======
    return false;
  }
  if (gnssTrajectory_.distance() < minDistanceHeadingInit_) {
>>>>>>> 3abdba6f
    return false;
  }

  // Align Trajectories
  Trajectory newLidarTrajectory;
  Trajectory newGnssTrajectory;
  // Associate Trajectories
  associateTrajectories(lidarTrajectory_, gnssTrajectory_, newLidarTrajectory, newGnssTrajectory);
  // Update Trajectories
  lidarTrajectory_ = newLidarTrajectory;
  gnssTrajectory_ = newGnssTrajectory;
  Eigen::Matrix4d transform;
  // Trajectory Alignment
  if (!trajectoryAlignment(newGnssTrajectory, newLidarTrajectory, transform)) {
    std::cout << "TrajectoryAlignment::initializeYaw trajectoryAlignment failed." << std::endl;
    return false;
  } else {
    std::cout << YELLOW_START << "Trajectory Alignment" << GREEN_START << " Trajectories Aligned." << COLOR_END << std::endl;
  }
  // Math
  Eigen::Matrix3d rotation = transform.block<3, 3>(0, 0);
  double pitch = -asin(transform(2, 0));
  double roll = atan2(transform(2, 1), transform(2, 2));
  yaw = atan2(transform(1, 0) / cos(pitch), transform(0, 0) / cos(pitch));
  std::cout << YELLOW_START << "Trajectory Alignment" << GREEN_START << " Initial Roll/Pitch/Yaw(deg):" << COLOR_END << roll * 180 / M_PI
            << "," << pitch * 180 / M_PI << "," << yaw * 180 / M_PI << std::endl;
  // Return
  return true;
}

}  // namespace graph_msf<|MERGE_RESOLUTION|>--- conflicted
+++ resolved
@@ -118,12 +118,8 @@
   const std::lock_guard<std::mutex> alignmentLock(alignmentMutex);
 
   // We only check LIO since GNSS measurements might be jumpy, i.e. RTK Float.
-<<<<<<< HEAD
   if (lidarTrajectory_.isStanding(lidarRate_, noMovementTime_, noMovementDistance_)) {
     std::cout << "LIO indicates standing. Resetting both trajectories to not register noise." << std::endl;
-=======
-  if (lidarTrajectory_.isStanding(10, 1, 0.50)) {
->>>>>>> 3abdba6f
     lidarTrajectory_.poses().clear();
     gnssTrajectory_.poses().clear();
     return false;
@@ -138,7 +134,6 @@
 
   // Perform Checks
   if (lidarTrajectory_.distance() < minDistanceHeadingInit_) {
-<<<<<<< HEAD
     std::cout << "TrajectoryAlignment::alignTrajectories not ready. LiDAR distance too short." << lidarTrajectory_.distance() << " / "
               << minDistanceHeadingInit_ << std::endl;
     return false;
@@ -146,11 +141,6 @@
   if (gnssTrajectory_.distance() < minDistanceHeadingInit_) {
     std::cout << "TrajectoryAlignment::alignTrajectories not ready. GNSS distance too short." << gnssTrajectory_.distance() << " / "
               << minDistanceHeadingInit_ << std::endl;
-=======
-    return false;
-  }
-  if (gnssTrajectory_.distance() < minDistanceHeadingInit_) {
->>>>>>> 3abdba6f
     return false;
   }
 
