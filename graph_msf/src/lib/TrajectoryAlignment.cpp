--- conflicted
+++ resolved
@@ -117,20 +117,8 @@
   // Mutex for alignment Flag
   const std::lock_guard<std::mutex> alingmentLock(alignmentMutex);
 
-<<<<<<< HEAD
-  // Status
-  std::cout << YELLOW_START << "Trajectory Alignment" << GREEN_START << " Current Distance of LiDAR/GNSS [m]: " << COLOR_END
-            << lidarTrajectory_.distance() << "/" << gnssTrajectory_.distance() << " of required [m] " << minDistanceHeadingInit_
-            << std::endl;
-
-  // Perform Checks
-  if (lidarTrajectory_.distance() < minDistanceHeadingInit_) {
-    std::cout << "TrajectoryAlignment::alignTrajectories failed. LiDAR distance too short." << std::endl;
-    return false;
-  }
-=======
   // We only check LIO since GNSS measurements might be jumpy, i.e. RTK Float.
-  if (lidarTrajectory_.isStanding(10, 1, 0.50)) {
+  if (lidarTrajectory_.isStanding(lidarRate_, noMovementTime_, noMovementDistance_)) {
     std::cout << "LIO indicates standing. Resetting both trajectories to not register noise." << std::endl;
     lidarTrajectory_.poses().clear();
     gnssTrajectory_.poses().clear();
@@ -144,25 +132,15 @@
 
   // Perform Checks
   if (lidarTrajectory_.distance() < minDistanceHeadingInit_) {
-    std::cout << "TrajectoryAlignment::alignTrajectories failed. LiDAR distance too short." << std::endl;
+    std::cout << "TrajectoryAlignment::alignTrajectories not ready. LiDAR distance too short." << lidarTrajectory_.distance() << " / "
+              << minDistanceHeadingInit_ << std::endl;
     return false;
   }
->>>>>>> a3a8980f
   if (gnssTrajectory_.distance() < minDistanceHeadingInit_) {
-    std::cout << "TrajectoryAlignment::alignTrajectories failed. GNSS distance too short." << std::endl;
+    std::cout << "TrajectoryAlignment::alignTrajectories not ready. GNSS distance too short." << gnssTrajectory_.distance() << " / "
+              << minDistanceHeadingInit_ << std::endl;
     return false;
   }
-<<<<<<< HEAD
-  //  if (!lidarTrajectory_.isStanding(lidarRate_, noMovementTime_, noMovementDistance_)) {
-  //    std::cout << "TrajectoryAlignment::alignTrajectories failed. LiDAR not standing." << std::endl;
-  //    return false;
-  //  }
-  //  if (!gnssTrajectory_.isStanding(gnssRate_, noMovementTime_, noMovementDistance_)) {
-  //    std::cout << "TrajectoryAlignment::alignTrajectories failed. GNSS not standing." << std::endl;
-  //    return false;
-  //  }
-=======
->>>>>>> a3a8980f
 
   // Align Trajectories
   Trajectory newLidarTrajectory;
