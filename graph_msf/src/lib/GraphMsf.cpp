--- conflicted
+++ resolved
@@ -168,15 +168,6 @@
     preIntegratedNavStatePtr_->updateTime(imuTimeK);
     initGraph_(imuTimeK);
     std::cout << YELLOW_START << "GMsf" << GREEN_START << " ...graph is initialized." << COLOR_END << std::endl;
-<<<<<<< HEAD
-    T_W_Ik_nav = gtsam::NavState(T_W_Ik_, I_v_W_I_);
-    if (graphConfigPtr_->relocalizationAtStartFlag) {
-      relocalizationFlag = true;
-    } else {
-      relocalizationFlag = false;
-    }
-  } else {  // Normal operation
-=======
     returnPreIntegratedNavStatePtr = std::make_shared<NavState>(*preIntegratedNavStatePtr_);
     if (optimizedNavStateWithCovariancePtr_ != nullptr) {
       returnOptimizedStateWithCovarianceAndBiasPtr = std::make_shared<NavStateWithCovarianceAndBias>(*optimizedNavStateWithCovariancePtr_);
@@ -185,7 +176,6 @@
   } else if (!normalOperationFlag_) {  // Case 5: IMU aligned, yaw and position initialized, graph initialized --> normal operation, meaning
                                        // predicting the next state
                                        // via integration
->>>>>>> 60fe31bb
     normalOperationFlag_ = true;
   }
 
@@ -432,15 +422,6 @@
 
   // Set yaw for potential resetting
   lastGnssYaw_W_I_ = yawR_W_I.yaw();
-}
-
-// Getters
-Eigen::Vector3d GraphMsf::getAccelBias() {
-  return Eigen::Vector3d(graphMgrPtr_->getIMUBias().accelerometer());
-}
-
-Eigen::Vector3d GraphMsf::getGyroBias() {
-  return Eigen::Vector3d(graphMgrPtr_->getIMUBias().gyroscope());
 }
 
 /// Worker Functions -----------------------
