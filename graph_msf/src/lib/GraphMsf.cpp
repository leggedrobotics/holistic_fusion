--- conflicted
+++ resolved
@@ -107,16 +107,10 @@
 
 // Private ---------------------------------------------------------------
 /// Callbacks -----------------------
-<<<<<<< HEAD
-bool GraphMsf::addImuMeasurementAndGetState(const Eigen::Vector3d& linearAcc, const Eigen::Vector3d& angularVel, const double imuTimeK,
-                                            std::shared_ptr<NavState>& returnPreIntegratedNavStatePtr,
-                                            std::shared_ptr<NavStateWithCovarianceAndBias>& returnOptimizedStateWithCovarianceAndBiasPtr) {
-=======
 bool GraphMsf::addImuMeasurementAndGetState(
     const Eigen::Vector3d& linearAcc, const Eigen::Vector3d& angularVel, const double imuTimeK,
     std::shared_ptr<SafeNavState>& returnPreIntegratedNavStatePtr,
     std::shared_ptr<SafeNavStateWithCovarianceAndBias>& returnOptimizedStateWithCovarianceAndBiasPtr) {
->>>>>>> 8e42f770
   // Setup -------------------------
   // Increase counter
   ++imuCallbackCounter_;
@@ -161,20 +155,6 @@
                 << std::endl;
     }
     // Publish state with correct roll and pitch, nothing has changed compared to Case 1.2
-<<<<<<< HEAD
-    preIntegratedNavStatePtr_->updateTime(imuTimeK);
-    returnPreIntegratedNavStatePtr = std::make_shared<NavState>(*preIntegratedNavStatePtr_);
-    return true;
-  } else if (!validFirstMeasurementReceivedFlag_) {  // Case 3: No valid measurement received yet, e.g. because GNSS Covariance is too high
-    std::cout << YELLOW_START << "GMsf" << RED_START << " ...waiting for first valid measurement before initializing graph." << COLOR_END
-              << std::endl;
-    preIntegratedNavStatePtr_->updateTime(imuTimeK);
-    returnPreIntegratedNavStatePtr = std::make_shared<NavState>(*preIntegratedNavStatePtr_);
-    return true;
-  } else if (!initedGraphFlag_) {  // Case 4: IMU aligned, yaw and position initialized, valid measurement received, but graph not yet
-                                   // initialized
-    preIntegratedNavStatePtr_->updateTime(imuTimeK);
-=======
     preIntegratedNavStatePtr_->updateLatestMeasurementTimestamp(imuTimeK);
     returnPreIntegratedNavStatePtr = std::make_shared<SafeNavState>(*preIntegratedNavStatePtr_);
     return true;
@@ -187,7 +167,6 @@
   } else if (!initedGraphFlag_) {  // Case 4: IMU aligned, yaw and position initialized, valid measurement received, but graph not yet
                                    // initialized
     preIntegratedNavStatePtr_->updateLatestMeasurementTimestamp(imuTimeK);
->>>>>>> 8e42f770
     initGraph_(imuTimeK);
     std::cout << YELLOW_START << "GMsf" << GREEN_START << " ...graph is initialized." << COLOR_END << std::endl;
     returnPreIntegratedNavStatePtr = std::make_shared<SafeNavState>(*preIntegratedNavStatePtr_);
@@ -252,29 +231,17 @@
   }
 }
 
-<<<<<<< HEAD
-void GraphMsf::addDualOdometryMeasurement(const UnaryMeasurement6D& odometryKm1, const UnaryMeasurement6D& odometryK,
-                                          const Eigen::Matrix<double, 6, 1>& poseBetweenNoise) {
-=======
 std::shared_ptr<SafeNavState> GraphMsf::addDualOdometryMeasurementAndReturnNavState(const UnaryMeasurement6D& odometryKm1,
                                                                                     const UnaryMeasurement6D& odometryK,
                                                                                     const Eigen::Matrix<double, 6, 1>& poseBetweenNoise) {
->>>>>>> 8e42f770
   // Measurement
   const Eigen::Matrix4d T_M_Lj = odometryK.measurementPose();
 
   // Check whether World->Map is already set
   if (!validFirstMeasurementReceivedFlag_) {
-<<<<<<< HEAD
-    Eigen::Isometry3d T_W_Ij_Graph = preIntegratedNavStatePtr_->getT_W_Ik();
-    Eigen::Isometry3d T_M_Ij =
-        Eigen::Isometry3d(T_M_Lj) * staticTransformsPtr_->rv_T_frame1_frame2(odometryK.frameName(), staticTransformsPtr_->getImuFrame());
-    T_W_Mj_ = Eigen::Isometry3d(T_W_Ij_Graph.matrix()) * T_M_Ij.inverse();
-=======
     Eigen::Isometry3d T_M_Ij =
         Eigen::Isometry3d(T_M_Lj) * staticTransformsPtr_->rv_T_frame1_frame2(odometryK.frameName(), staticTransformsPtr_->getImuFrame());
     preIntegratedNavStatePtr_->updatePoseInMap(T_M_Ij);
->>>>>>> 8e42f770
   }
 
   // Valid measurement received
@@ -306,16 +273,6 @@
 
   if (graphMgrPtr_->globalGraphActiveFlag()) {  // Case 1: Global graph --> Compute World to Map frame    // Lidar State
                                                 // Calculate imu state of LiDAR timestamp
-<<<<<<< HEAD
-    gtsam::Pose3 T_W_Ij_Graph = graphMgrPtr_->calculateActiveStateAtKey(keyAtMeasurementK).pose();
-    Eigen::Isometry3d T_M_Ij =
-        Eigen::Isometry3d(T_M_Lj) * staticTransformsPtr_->rv_T_frame1_frame2(odometryK.frameName(), staticTransformsPtr_->getImuFrame());
-    T_W_Mj_ = Eigen::Isometry3d(T_W_Ij_Graph.matrix()) * T_M_Ij.inverse();
-  } else if (graphMgrPtr_->fallbackGraphActiveFlag()) {  // Case 1: Fallback graph --> Add pseudo unary factor to fallback graph
-    /// Pseudo Unary Factor
-    gtsam::Pose3 pseudo_T_W_Ik(
-        T_W_Mj_.matrix() * T_M_Lj *
-=======
     Eigen::Isometry3d T_W_Ij_Graph(graphMgrPtr_->calculateActiveStateAtKey(keyAtMeasurementK).pose().matrix());
     Eigen::Isometry3d T_M_Ij =
         Eigen::Isometry3d(T_M_Lj) * staticTransformsPtr_->rv_T_frame1_frame2(odometryK.frameName(), staticTransformsPtr_->getImuFrame());
@@ -324,7 +281,6 @@
     /// Pseudo Unary Factor
     gtsam::Pose3 pseudo_T_W_Ik(
         preIntegratedNavStatePtr_->getT_W_M() * T_M_Lj *
->>>>>>> 8e42f770
         staticTransformsPtr_->rv_T_frame1_frame2(odometryK.frameName(), staticTransformsPtr_->getImuFrame()).matrix());
     graphMgrPtr_->addPoseUnaryFactorToFallbackGraph(odometryK.timeK(), odometryK.measurementRate(), odometryK.measurementNoise(),
                                                     pseudo_T_W_Ik);
@@ -336,14 +292,10 @@
     const std::lock_guard<std::mutex> optimizeGraphLock(optimizeGraphMutex_);
     optimizeGraphFlag_ = true;
   }
-}
-
-<<<<<<< HEAD
-=======
+
   return std::make_shared<SafeNavState>(*preIntegratedNavStatePtr_);
 }
 
->>>>>>> 8e42f770
 bool GraphMsf::isGnssCovarianceViolated_(const Eigen::Vector3d& gnssCovarianceXYZ) {
   return gnssCovarianceXYZ(0) > GNSS_COVARIANCE_VIOLATION_THRESHOLD || gnssCovarianceXYZ(1) > GNSS_COVARIANCE_VIOLATION_THRESHOLD ||
          gnssCovarianceXYZ(2) > GNSS_COVARIANCE_VIOLATION_THRESHOLD;
