--- conflicted
+++ resolved
@@ -5,12 +5,7 @@
 Please see the LICENSE file that has been included as part of this package.
  */
 
-<<<<<<< HEAD
-// Header
-#include "graph_msf/GraphManager.hpp"
-=======
 #include "graph_msf/core/GraphManager.hpp"
->>>>>>> 60fe31bb
 
 // Factors
 #include <gtsam/navigation/GPSFactor.h>
@@ -189,79 +184,6 @@
   // Looking up from IMU buffer --> acquire mutex (otherwise values for key might not be set)
   const std::lock_guard<std::mutex> operateOnGraphDataLock(operateOnGraphDataMutex_);
 
-<<<<<<< HEAD
-    // Write current time
-    stateTime_ = imuTimeK;
-
-    // Get new key
-    oldKey = stateKey_;
-    newKey = newStateKey_();
-
-    // Add to key buffer
-    imuBuffer_.addToKeyBuffer(imuTimeK, newKey);
-
-    // Get last two measurements from buffer to determine dt
-    TimeToImuMap imuMeas;
-    imuBuffer_.getLastTwoMeasurements(imuMeas);
-
-    // Update IMU preintegrator
-    updateImuIntegrators_(imuMeas);
-    // Predict propagated state
-    imuPropagatedState_ = imuStepPreintegratorPtr_->predict(imuPropagatedState_, graphState_.imuBias());
-
-    // Add IMU Factor to graph
-    gtsam::CombinedImuFactor imuFactor(gtsam::symbol_shorthand::X(oldKey), gtsam::symbol_shorthand::V(oldKey),
-                                       gtsam::symbol_shorthand::X(newKey), gtsam::symbol_shorthand::V(newKey),
-                                       gtsam::symbol_shorthand::B(oldKey), gtsam::symbol_shorthand::B(newKey), *imuStepPreintegratorPtr_);
-
-    bool success = addFactorToGraph_<const gtsam::CombinedImuFactor*>(globalFactorsBufferPtr_, &imuFactor, imuTimeK);
-    success = success && addFactorToGraph_<const gtsam::CombinedImuFactor*>(fallbackFactorsBufferPtr_, &imuFactor, imuTimeK);
-
-    // Add IMU values
-    gtsam::Values valuesEstimate;
-    valuesEstimate.insert(gtsam::symbol_shorthand::X(newKey), imuPropagatedState_.pose());
-    valuesEstimate.insert(gtsam::symbol_shorthand::V(newKey), imuPropagatedState_.velocity());
-    valuesEstimate.insert(gtsam::symbol_shorthand::B(newKey), graphState_.imuBias());
-    globalGraphValuesBufferPtr_->insert(valuesEstimate);
-    fallbackGraphValuesBufferPtr_->insert(valuesEstimate);  // Is emptied at each optimization step
-
-    // Add timestamp for fixed lag smoother
-    writeValueKeysToKeyTimeStampMap_(valuesEstimate, imuTimeK, globalGraphKeysTimestampsMapBufferPtr_);
-    writeValueKeysToKeyTimeStampMap_(valuesEstimate, imuTimeK, fallbackGraphKeysTimestampsMapBufferPtr_);
-
-    // Avoid growing of buffers
-    int numKeysinBuffer = graphConfigPtr_->smootherLag * graphConfigPtr_->imuRate;
-    if (globalGraphValuesBufferPtr_->size() > (3 * numKeysinBuffer)) {
-      long keyToDelete = newKey - numKeysinBuffer;
-      gtsam::Symbol xKeyToFilter = gtsam::symbol_shorthand::X(keyToDelete);
-      gtsam::Symbol vKeyToFilter = gtsam::symbol_shorthand::V(keyToDelete);
-      gtsam::Symbol bKeyToFilter = gtsam::symbol_shorthand::B(keyToDelete);
-
-      // Values
-      globalGraphValuesBufferPtr_->erase(xKeyToFilter);
-      globalGraphValuesBufferPtr_->erase(vKeyToFilter);
-      globalGraphValuesBufferPtr_->erase(bKeyToFilter);
-      // KeyTimeMaps
-      globalGraphKeysTimestampsMapBufferPtr_->erase(xKeyToFilter);
-      globalGraphKeysTimestampsMapBufferPtr_->erase(vKeyToFilter);
-      globalGraphKeysTimestampsMapBufferPtr_->erase(bKeyToFilter);
-      // Factors
-      if (graphConfigPtr_->verboseLevel > 4) {
-        std::cout << YELLOW_START << "GMsf-GraphManager" << COLOR_END << " All keys before human readable key " << xKeyToFilter.index()
-                  << " have to be removed." << std::endl;
-        std::cout << YELLOW_START << "GMsf-GraphManager" << COLOR_END
-                  << " Number of Factors before erasing:  " << globalFactorsBufferPtr_->size() << std::endl;
-      }
-      for (auto factorIterator = globalFactorsBufferPtr_->begin(); factorIterator != globalFactorsBufferPtr_->end(); ++factorIterator) {
-        for (int i = 0; i < (*factorIterator)->keys().size(); ++i) {
-          gtsam::Symbol thisKey = (*factorIterator)->keys()[i];
-          if (thisKey.index() <= keyToDelete) {
-            globalFactorsBufferPtr_->erase(factorIterator);
-            if (graphConfigPtr_->verboseLevel > 3) {
-              std::cout << YELLOW_START << "GMsf-GraphManager" << COLOR_END << GREEN_START << " Erased factor for key number " << COLOR_END
-                        << thisKey.index() << std::endl;
-            }
-=======
   // Write current time
   propagatedStateTime_ = imuTimeK;
 
@@ -337,7 +259,6 @@
           if (graphConfigPtr_->verboseLevel > 3) {
             std::cout << YELLOW_START << "GMsf-GraphManager" << COLOR_END << GREEN_START << " Erased factor for key number " << COLOR_END
                       << thisKey.index() << std::endl;
->>>>>>> 60fe31bb
           }
         }
       }
@@ -794,7 +715,7 @@
 void GraphManager::addFactorsToSmootherAndOptimize(std::shared_ptr<gtsam::IncrementalFixedLagSmoother> smootherPtr,
                                                    const gtsam::NonlinearFactorGraph& newGraphFactors, const gtsam::Values& newGraphValues,
                                                    const std::map<gtsam::Key, double>& newGraphKeysTimestampsMap,
-                                                   const std::shared_ptr<GraphConfig> graphConfigPtr, const int additionalIterations) {
+                                                   const std::shared_ptr<GraphConfig>& graphConfigPtr, const int additionalIterations) {
   // Timing
   std::chrono::time_point<std::chrono::high_resolution_clock> startLoopTime;
   std::chrono::time_point<std::chrono::high_resolution_clock> endLoopTime;
