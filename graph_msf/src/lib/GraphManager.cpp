--- conflicted
+++ resolved
@@ -519,7 +519,7 @@
                        << currentPropagatedKey << COLOR_END << std::endl;
         }
       }  // catch statement
-    }  // for loop over all transforms
+    }    // for loop over all transforms
   }
 
   // Mutex block 2 ------------------
@@ -642,8 +642,6 @@
     // Put together the identifier
     std::string transformIdentifier = stateCategoryString + frameInformation;
 
-<<<<<<< HEAD
-=======
     // Check if we already have a file stream for this category --> if not, create one
     if (fileStreams.find(transformIdentifier) == fileStreams.end()) {
       // If not, create a new file stream for this category
@@ -696,60 +694,6 @@
     // Put together the identifier
     std::string transformIdentifier = stateCategoryString + frameInformation;
 
->>>>>>> 62e96587
-    // Check if we already have a file stream for this category --> if not, create one
-    if (fileStreams.find(transformIdentifier) == fileStreams.end()) {
-      // If not, create a new file stream for this category
-      std::string fileName = savePath + timeString + "_optimized_" + transformIdentifier + ".csv";
-      REGULAR_COUT << GREEN_START << " Saving optimized states to file: " << COLOR_END << fileName << std::endl;
-      // Open for writing and appending
-      fileStreams[transformIdentifier].open(fileName, std::ofstream::out | std::ofstream::app);
-      // Write header
-<<<<<<< HEAD
-      fileStreams[transformIdentifier] << "time, x, y, z, quat_x, quat_y, quat_z, quat_w, roll, pitch, yaw\n";
-    }
-
-    // Write the values to the appropriate file
-    fileStreams[transformIdentifier] << std::setprecision(14) << timeStamp << ", " << pose.x() << ", " << pose.y() << ", " << pose.z()
-                                     << ", " << pose.rotation().toQuaternion().x() << ", " << pose.rotation().toQuaternion().y() << ", "
-                                     << pose.rotation().toQuaternion().z() << ", " << pose.rotation().toQuaternion().w() << ", "
-                                     << pose.rotation().roll() << ", " << pose.rotation().pitch() << ", " << pose.rotation().yaw() << "\n";
-  }  // end of for loop over all pose states
-
-  // R(3) states (e.g. Velocity, Displacement)
-  for (const auto& keyVectorPair : optimizedValues.extract<gtsam::Point3>()) {
-    // Read out information
-    const gtsam::Key& key = keyVectorPair.first;
-    const gtsam::Vector& vector = keyVectorPair.second;
-    const gtsam::Symbol symbol(key);
-    const char stateCategory = symbol.chr();
-    const double timeStamp = keyTimestampMap.at(key);
-
-    // Additional strings
-    std::string stateCategoryString = "";
-    std::string frameInformation = "";
-
-    // Case 1: Navigation State Velocity
-    if (stateCategory == 'v') {
-      stateCategoryString = "V_state_velocity";
-    }
-    // Case 2: Displacement
-    else if (stateCategory == 'd') {
-      std::pair<std::string, std::string> framePair;
-      if (gtsamExpressionTransformsKeys_.getFramePairFromKey(framePair, key)) {
-        frameInformation = framePair.first + "_to_" + framePair.second;
-      } else {
-        REGULAR_COUT << RED_START << " Could not find frame pair for key: " << symbol.chr() << COLOR_END << std::endl;
-      }
-      stateCategoryString = "D_displacement";
-    }
-    // Otherwise: Undefined --> throw error
-    else {
-      throw std::runtime_error("Unknown state category.");
-    }
-    // Put together the identifier
-    std::string transformIdentifier = stateCategoryString + frameInformation;
-
     // Check if we already have a file stream for this category --> if not, create one
     if (fileStreams.find(transformIdentifier) == fileStreams.end()) {
       // If not, create a new file stream for this category
@@ -762,12 +706,6 @@
     }
 
     // Write the values to the appropriate file
-=======
-      fileStreams[transformIdentifier] << "time, x, y, z\n";
-    }
-
-    // Write the values to the appropriate file
->>>>>>> 62e96587
     fileStreams[transformIdentifier] << std::setprecision(14) << timeStamp << ", " << vector.x() << ", " << vector.y() << ", " << vector.z()
                                      << "\n";
   }  // end of for loop over all vector states
