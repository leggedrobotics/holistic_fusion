<?xml version="1.0"?>
<package format="2">
    <name>graph_msf</name>
    <version>0.0.0</version>

    <description>
        State estimation based on factor graphs, utilizing GTSAM functionality. Fusion of IMU, LiDAR Mapping Odometry
        and GNSS estimates.
    </description>

    <maintainer email="nubertj@ethz.ch">Julian Nubert</maintainer>
    <license>BSD</license>
    <author email="nubertj@ethz.ch">Julian Nubert</author>

<<<<<<< HEAD
    <build_depend>cmake_clang_tools</build_depend>
    <build_depend>Eigen3</build_depend>
    <build_depend>GTSAM</build_depend>

    <exec_depend>Eigen3</exec_depend>
    <exec_depend>GTSAM</exec_depend>
=======
    <buildtool_depend>ament_cmake</buildtool_depend>
    <buildtool_depend>rosidl_default_generators</buildtool_depend>

    <depend>tf2_eigen</depend>
    <depend>std_srvs</depend>
    <build_depend>cmake_clang_tools</build_depend>
    <build_depend>eigen_colcon</build_depend>
    <build_depend>gtsam</build_depend>

    <exec_depend>eigen_colcon</exec_depend>
    <exec_depend>gtsam</exec_depend>
>>>>>>> 6ff2d25e

</package><|MERGE_RESOLUTION|>--- conflicted
+++ resolved
@@ -12,25 +12,11 @@
     <license>BSD</license>
     <author email="nubertj@ethz.ch">Julian Nubert</author>
 
-<<<<<<< HEAD
     <build_depend>cmake_clang_tools</build_depend>
     <build_depend>Eigen3</build_depend>
     <build_depend>GTSAM</build_depend>
 
     <exec_depend>Eigen3</exec_depend>
     <exec_depend>GTSAM</exec_depend>
-=======
-    <buildtool_depend>ament_cmake</buildtool_depend>
-    <buildtool_depend>rosidl_default_generators</buildtool_depend>
-
-    <depend>tf2_eigen</depend>
-    <depend>std_srvs</depend>
-    <build_depend>cmake_clang_tools</build_depend>
-    <build_depend>eigen_colcon</build_depend>
-    <build_depend>gtsam</build_depend>
-
-    <exec_depend>eigen_colcon</exec_depend>
-    <exec_depend>gtsam</exec_depend>
->>>>>>> 6ff2d25e
 
 </package>