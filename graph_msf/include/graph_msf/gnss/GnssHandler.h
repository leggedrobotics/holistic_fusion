--- conflicted
+++ resolved
@@ -46,21 +46,13 @@
   void setGnssReferenceLongitude(const double gnssReferenceLongitude) { gnssReferenceLongitude_ = gnssReferenceLongitude; }
   void setGnssReferenceAltitude(const double gnssReferenceAltitude) { gnssReferenceAltitude_ = gnssReferenceAltitude; }
   void setGnssReferenceHeading(const double gnssReferenceHeading) { gnssReferenceHeading_ = gnssReferenceHeading; }
-
-<<<<<<< HEAD
   void convertNavSatToPositionLV03(const Eigen::Vector3d& gnssCoordinate, Eigen::Vector3d& position);
 
-  // State Machine based bookkeeping.
-  double globalYawDegFromFile_{0.0};
-  bool useYawInitialGuessFromFile_{false};
-  bool yawInitialGuessFromAlignment_{false};
-=======
   // Getters
   bool getUseGnssReferenceFlag() const { return useGnssReferenceFlag_; }
   double getGlobalYawDegFromFile() const { return globalYawDegFromFile_; }
   bool getUseYawInitialGuessFromFile() const { return useYawInitialGuessFromFile_; }
   bool getUseYawInitialGuessFromAlignment() const { return useYawInitialGuessFromAlignment_; }
->>>>>>> 62e96587
 
   // Get calculated reference GPS position.
   Eigen::Vector3d referenceGPSposition_ = Eigen::Vector3d::Zero();
