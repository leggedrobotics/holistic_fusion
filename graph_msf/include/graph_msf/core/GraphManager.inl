--- conflicted
+++ resolved
@@ -113,32 +113,6 @@
   }
 
   // Operating on graph data
-<<<<<<< HEAD
-  const std::lock_guard<std::mutex> operateOnGraphDataLock(operateOnGraphDataMutex_);
-  // Add to graph
-  const bool success = addFactorToGraph_<const gtsam::ExpressionFactor<GTSAM_MEASUREMENT_TYPE>*>(
-      unaryExpressionFactorPtr.get(), gmsfUnaryExpressionPtr->getTimestamp(), "GMSF-Expression");
-
-  // If successful
-  if (success) {
-    // Write to timestamp map for fixed lag smoother if newer than existing one
-    for (const auto& key : unaryExpressionFactorPtr->keys()) {
-      // Find timestamp in existing buffer: if i) not existent or ii) newer than existing one -> write
-      if (graphKeysTimestampsMapBufferPtr_->find(key) == graphKeysTimestampsMapBufferPtr_->end()) {
-        writeKeyToKeyTimeStampMap_(key, propagatedStateTime_, graphKeysTimestampsMapBufferPtr_);
-      } else if (gmsfUnaryExpressionPtr->getTimestamp() > graphKeysTimestampsMapBufferPtr_->at(key)) {
-        writeKeyToKeyTimeStampMap_(key, gmsfUnaryExpressionPtr->getTimestamp(), graphKeysTimestampsMapBufferPtr_);
-      }
-    }
-    // If one of the states was newly created, then add it to the values
-    if (!gmsfUnaryExpressionPtr->getNewStateValues().empty()) {
-      graphValuesBufferPtr_->insert(gmsfUnaryExpressionPtr->getNewStateValues());
-    }
-    // If new factors are there (due to newly generated factor or for regularization), add it to the graph
-    if (!gmsfUnaryExpressionPtr->getNewPriorPoseFactors().empty()) {
-      factorGraphBufferPtr_->add(gmsfUnaryExpressionPtr->getNewPriorPoseFactors());
-    }
-=======
   {
     const std::lock_guard<std::mutex> operateOnGraphDataLock(operateOnGraphDataMutex_);
     // Add to graph
@@ -167,7 +141,6 @@
         factorGraphBufferPtr_->add(gmsfUnaryExpressionPtr->getNewPriorPoseFactors());
       }
     }
->>>>>>> 62e96587
   }
 
   // Print summary --------------------------------------
