/*
Copyright 2024 by Julian Nubert, Robotic Systems Lab, ETH Zurich.
All rights reserved.
This file is released under the "BSD-3-Clause License".
Please see the LICENSE file that has been included as part of this package.
 */

#ifndef GRAPH_MANAGER_HPP_
#define GRAPH_MANAGER_HPP_

// C++
#include <chrono>
#include <mutex>
#include <vector>

// GTSAM
#include <gtsam/nonlinear/ExpressionFactorGraph.h>
#include <gtsam/slam/expressions.h>

// Package
#include "graph_msf/config/GraphConfig.h"
#include "graph_msf/core/GraphState.hpp"
#include "graph_msf/core/TimeGraphKeyBuffer.h"
#include "graph_msf/core/TransformsExpressionKeys.h"
#include "graph_msf/core/optimizer/OptimizerBase.h"
#include "graph_msf/imu/ImuBuffer.hpp"
#include "graph_msf/interface/NavState.h"
#include "graph_msf/measurements/Measurement.h"
#include "graph_msf/measurements/UnaryMeasurementXD.h"

// General Unary Factor Interface
#include "graph_msf/factors/gmsf_expression/GmsfUnaryExpression.h"

// General Binary Factor Interface
// TODO: add binary factor interface

namespace graph_msf {

// Actual Class
class GraphManager {
 public:
  GraphManager(std::shared_ptr<GraphConfig> graphConfigPtr, std::string imuFrame, std::string worldFrame);
  ~GraphManager() {
    std::cout << YELLOW_START << "GraphMSF: GraphManager" << GREEN_START << " Destructor called." << COLOR_END << std::endl;
    if (graphConfigPtr_->useAdditionalSlowBatchSmoother_) {
      std::cout << YELLOW_START << "GraphMSF: GraphManager" << COLOR_END
                << " Additional slow batch smoother was built up. Next time the optimization of it can be called before shutting down (if "
                   "not done already)."
                << std::endl;
    }
  };

  // Initialization Interface ---------------------------------------------------
  bool initImuIntegrators(double gravityValue);
  bool initPoseVelocityBiasGraph(double timeStamp, const gtsam::Pose3& T_W_I0, const gtsam::Pose3& T_O_I0);

  // IMU at the core -----------------------------------------------------------
  void addImuFactorAndGetState(SafeIntegratedNavState& returnPreIntegratedNavState,
                               std::shared_ptr<SafeNavStateWithCovarianceAndBias>& newOptimizedNavStatePtr,
                               const std::shared_ptr<ImuBuffer>& imuBufferPtr, double imuTimeK, bool createNewStateFlag);

  // All other measurements -----------------------------------------------------

  // Unary commodity methods --> Key Lookup
  bool getUnaryFactorGeneralKey(gtsam::Key& returnedKey, const UnaryMeasurement& unaryMeasurement);

  // Unary Meta Method --> classic GTSAM Factors
  typedef gtsam::Key (*F)(std::uint64_t);
  template <class MEASUREMENT_TYPE, int NOISE_DIM, class FACTOR_TYPE, F SYMBOL_SHORTHAND>
  void addUnaryFactorInImuFrame(const MEASUREMENT_TYPE& unaryMeasurement, const Eigen::Matrix<double, NOISE_DIM, 1>& unaryNoiseDensity,
                                double measurementTime);

  // GMSF Holistic Graph Factors with Extrinsic Calibration ------------------------
  template <class GTSAM_MEASUREMENT_TYPE>
  void addUnaryGmsfExpressionFactor(const std::shared_ptr<GmsfUnaryExpression<GTSAM_MEASUREMENT_TYPE>>& gmsfUnaryExpressionPtr);

<<<<<<< HEAD
  // Between
=======
  // Unary Specializations
  void addPositionUnaryFactor(const UnaryMeasurementXD<Eigen::Vector3d, 3>& unaryPositionMeasurement,
                              const std::optional<Eigen::Vector3d>& I_t_I_sensorFrame = std::nullopt);
  void addHeadingUnaryFactor(double measuredYaw, const Eigen::Matrix<double, 1, 1>& gnssHeadingUnaryNoiseDensity, double gnssTime);

  // Between Factor
>>>>>>> 0b4aa64b
  gtsam::Key addPoseBetweenFactor(const gtsam::Pose3& deltaPose, const Eigen::Matrix<double, 6, 1>& poseBetweenNoiseDensity,
                                  double lidarTimeKm1, double lidarTimeK, double rate);

  // Robust Norm Aware Between Factor
  gtsam::Key addPoseBetweenFactor(const gtsam::Pose3& deltaPose, const Eigen::Matrix<double, 6, 1>& poseBetweenNoiseDensity,
                                  double lidarTimeKm1, double lidarTimeK, double rate, const RobustNormEnum& robustNormEnum,
                                  const double robustNormConstant);

  // Update of graph  ----------------------------------------------------------
  // Real-time Graph Update
  void updateGraph();

  // Slow Graph Update (if desired)
  bool optimizeSlowBatchSmoother();

  // Save Variables to File
  static void saveOptimizedValuesToFile(const gtsam::Values& optimizedValues, const std::map<gtsam::Key, double>& keyTimestampMap,
                                        const std::string& savePath);

  // Save Optimized Graph to G2O Format
  static void saveOptimizedGraphToG2o(const OptimizerBase& optimizedGraph, const gtsam::Values& optimizedValues,
                                      const std::string& saveFileName);

  // Comfort functions ---------------------------------------------------------
  gtsam::NavState calculateStateAtKey(bool& computeSuccessfulFlag, const gtsam::Key& key);

  // Accessors
  /// Getters
  Eigen::Vector3d& getInitAccBiasReference() { return graphConfigPtr_->accBiasPrior_; }
  Eigen::Vector3d& getInitGyrBiasReference() { return graphConfigPtr_->gyroBiasPrior_; }

  //  auto iterations() const { return additonalIterations_; }
  const GraphState& getOptimizedGraphState() { return optimizedGraphState_; }
  const gtsam::Key getPropagatedStateKey() { return propagatedStateKey_; }

 protected:
  // Calculate state at key for graph
  static gtsam::NavState calculateNavStateAtKey(bool& computeSuccessfulFlag, std::shared_ptr<graph_msf::OptimizerBase> graphPtr,
                                                const gtsam::Key& key, const char* callingFunctionName);

 private:
  // Methods
  template <class CHILDPTR>
  void addFactorToGraph_(const gtsam::NoiseModelFactor* noiseModelFactorPtr);
  template <class CHILDPTR>
  void addFactorToGraph_(const gtsam::NoiseModelFactor* noiseModelFactorPtr, double measurementTimestamp);
  template <class CHILDPTR>
  void addFactorSafelyToGraph_(const gtsam::NoiseModelFactor* noiseModelFactorPtr, double measurementTimestamp);
  /// Update IMU integrators
  void updateImuIntegrators_(const TimeToImuMap& imuMeas);

  // Add Factors for a smoother
  bool addFactorsToSmootherAndOptimize(const gtsam::NonlinearFactorGraph& newGraphFactors, const gtsam::Values& newGraphValues,
                                       const std::map<gtsam::Key, double>& newGraphKeysTimestampsMap,
                                       const std::shared_ptr<GraphConfig>& graphConfigPtr, int additionalIterations);
  /// Find graph keys for timestamps
  bool findGraphKeys_(gtsam::Key& closestKeyKm1, gtsam::Key& closestKeyK, double& keyTimeStampDistance, double maxTimestampDistance,
                      double timeKm1, double timeK, const std::string& name);
  /// Generate new key
  const uint64_t newPropagatedStateKey_() { return ++propagatedStateKey_; }
  /// Associate timestamp to each 'value key', e.g. for graph key 0, value keys (x0,v0,b0) need to be associated
  inline void writeKeyToKeyTimeStampMap_(const gtsam::Key& key, double measurementTime,
                                         std::shared_ptr<std::map<gtsam::Key, double>> keyTimestampMapPtr);

  void writeValueKeysToKeyTimeStampMap_(const gtsam::Values& values, double measurementTime,
                                        std::shared_ptr<std::map<gtsam::Key, double>> keyTimestampMapPtr);

  // Buffers
  std::shared_ptr<TimeGraphKeyBuffer> timeToKeyBufferPtr_;

  // Optimization Transformations
  std::string imuFrame_;
  std::string worldFrame_;
  TransformsExpressionKeys gtsamExpressionTransformsKeys_;
  TransformsDictionary<Eigen::Isometry3d> resultFixedFrameTransformations_;
  TransformsDictionary<Eigen::Matrix<double, 6, 6>> resultFixedFrameTransformationsCovariance_;

  // Objects
  boost::shared_ptr<gtsam::PreintegratedCombinedMeasurements::Params> imuParamsPtr_;
  std::shared_ptr<gtsam::imuBias::ConstantBias> imuBiasPriorPtr_;
  graph_msf::GraphState optimizedGraphState_;
  /// Propagated state (at IMU frequency)
  gtsam::NavState W_imuPropagatedState_ = gtsam::NavState(gtsam::Pose3(), gtsam::Vector3(0, 0, 0));
  gtsam::NavState O_imuPropagatedState_ = gtsam::NavState(gtsam::Pose3(), gtsam::Vector3(0, 0, 0));
  Eigen::Isometry3d T_W_O_ = Eigen::Isometry3d::Identity();  // Current state pose, depending on whether propagated state jumps or not
  gtsam::Key propagatedStateKey_ = 0;                        // Current state key
  double propagatedStateTime_ = 0.0;                         // Current state time
  gtsam::Vector3 currentAngularVelocity_ = gtsam::Vector3(0, 0, 0);

  // Optimizer(s)
  std::shared_ptr<OptimizerBase> rtOptimizerPtr_;
  std::shared_ptr<OptimizerBase> batchOptimizerPtr_;
  /// Data buffer
  std::shared_ptr<gtsam::NonlinearFactorGraph> factorGraphBufferPtr_;
  // Values map
  std::shared_ptr<gtsam::Values> graphValuesBufferPtr_;
  // Keys timestamp map
  std::shared_ptr<std::map<gtsam::Key, double>> graphKeysTimestampsMapBufferPtr_;

  // Preintegration
  /// Step Preintegrator
  std::shared_ptr<gtsam::PreintegratedCombinedMeasurements> imuStepPreintegratorPtr_;
  /// Buffer Preintegrator
  std::shared_ptr<gtsam::PreintegratedCombinedMeasurements> imuBufferPreintegratorPtr_;

  /// IMU Buffer
  gtsam::Vector6 lastImuVector_;

  /// Config
  std::shared_ptr<graph_msf::GraphConfig> graphConfigPtr_ = nullptr;

  // Member variables
  /// Mutex
  std::mutex operateOnGraphDataMutex_;
  std::mutex optimizationRunningMutex_;
};

}  // namespace graph_msf

// Template Implementations
#include "graph_msf/core/GraphManager.inl"

#endif  // GRAPH_MANAGER_HPP_<|MERGE_RESOLUTION|>--- conflicted
+++ resolved
@@ -74,16 +74,7 @@
   template <class GTSAM_MEASUREMENT_TYPE>
   void addUnaryGmsfExpressionFactor(const std::shared_ptr<GmsfUnaryExpression<GTSAM_MEASUREMENT_TYPE>>& gmsfUnaryExpressionPtr);
 
-<<<<<<< HEAD
   // Between
-=======
-  // Unary Specializations
-  void addPositionUnaryFactor(const UnaryMeasurementXD<Eigen::Vector3d, 3>& unaryPositionMeasurement,
-                              const std::optional<Eigen::Vector3d>& I_t_I_sensorFrame = std::nullopt);
-  void addHeadingUnaryFactor(double measuredYaw, const Eigen::Matrix<double, 1, 1>& gnssHeadingUnaryNoiseDensity, double gnssTime);
-
-  // Between Factor
->>>>>>> 0b4aa64b
   gtsam::Key addPoseBetweenFactor(const gtsam::Pose3& deltaPose, const Eigen::Matrix<double, 6, 1>& poseBetweenNoiseDensity,
                                   double lidarTimeKm1, double lidarTimeK, double rate);
 
