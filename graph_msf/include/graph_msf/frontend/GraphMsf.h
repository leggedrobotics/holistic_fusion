--- conflicted
+++ resolved
@@ -52,12 +52,6 @@
   bool initYawAndPosition(const double yaw_W_frame1, const std::string& frame1, const Eigen::Vector3d& W_t_W_frame2,
                           const std::string& frame2);
   bool initYawAndPosition(const Eigen::Matrix4d& T_O_frame, const std::string& frameName);
-<<<<<<< HEAD
-  bool initYawAndPosition(Eigen::Matrix4d T_O_I);
-
-  // Getters
-=======
->>>>>>> ff367ba1
   bool areYawAndPositionInited();
   bool areRollAndPitchInited();
 
