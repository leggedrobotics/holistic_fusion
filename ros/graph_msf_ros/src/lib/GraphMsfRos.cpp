/*
Copyright 2024 by Julian Nubert, Robotic Systems Lab, ETH Zurich.
All rights reserved.
This file is released under the "BSD-3-Clause License".
Please see the LICENSE file that has been included as part of this package.
 */

// Implementation
#include "graph_msf_ros/GraphMsfRos.h"

// ROS
#include <tf/tf.h>

// Workspace
#include "graph_msf_ros/constants.h"
#include "graph_msf_ros/util/conversions.h"

namespace graph_msf {

GraphMsfRos::GraphMsfRos(const std::shared_ptr<ros::NodeHandle>& privateNodePtr) : GraphMsf(), privateNode_(*privateNodePtr) {
  REGULAR_COUT << GREEN_START << " Initializing." << COLOR_END << std::endl;

  // Configurations ----------------------------
  graphConfigPtr_ = std::make_shared<GraphConfig>();
  staticTransformsPtr_ = std::make_shared<StaticTransforms>();

  // Wrap up
  REGULAR_COUT << GREEN_START << " Initialized." << COLOR_END << std::endl;
}

bool GraphMsfRos::setup() {
  REGULAR_COUT << GREEN_START << " Setting up." << COLOR_END << std::endl;

  // Read parameters ----------------------------
  GraphMsfRos::readParams_(privateNode_);

  // Super class
  if (not graph_msf::GraphMsf::setup()) {
    throw std::runtime_error("GraphMsfRos could not be initialized");
  }

  // Publishers ----------------------------
  GraphMsfRos::initializePublishers_(privateNode_);

  // Subscribers ----------------------------
  GraphMsfRos::initializeSubscribers_(privateNode_);

  // Messages ----------------------------
  GraphMsfRos::initializeMessages_(privateNode_);

  // Services ----------------------------
  GraphMsfRos::initializeServices_(privateNode_);

  // Time
  startTime_ = std::chrono::high_resolution_clock::now();

  // Wrap up
  REGULAR_COUT << GREEN_START << " Set up successfully." << COLOR_END << std::endl;

  return true;
}

void GraphMsfRos::initializePublishers_(ros::NodeHandle& privateNode) {
  REGULAR_COUT << GREEN_START << " Initializing publishers." << COLOR_END << std::endl;
  // Odometry
  pubEstOdomImu_ = privateNode.advertise<nav_msgs::Odometry>("/graph_msf/est_odometry_odom_imu", ROS_QUEUE_SIZE);
  pubEstMapImu_ = privateNode.advertise<nav_msgs::Odometry>("/graph_msf/est_odometry_map_imu", ROS_QUEUE_SIZE);
  pubEstWorldImu_ = privateNode.advertise<nav_msgs::Odometry>("/graph_msf/est_odometry_world_imu", ROS_QUEUE_SIZE);
  pubOptWorldImu_ = privateNode.advertise<nav_msgs::Odometry>("/graph_msf/opt_odometry_world_imu", ROS_QUEUE_SIZE);
  // Vector3 Variances
  pubEstWorldPosVariance_ = privateNode.advertise<geometry_msgs::Vector3Stamped>("/graph_msf/est_world_pos_variance", ROS_QUEUE_SIZE);
  pubEstWorldRotVariance_ = privateNode.advertise<geometry_msgs::Vector3Stamped>("/graph_msf/est_world_rot_variance", ROS_QUEUE_SIZE);
  // Paths
  pubEstOdomImuPath_ = privateNode.advertise<nav_msgs::Path>("/graph_msf/est_path_odom_imu", ROS_QUEUE_SIZE);
  pubEstWorldImuPath_ = privateNode.advertise<nav_msgs::Path>("/graph_msf/est_path_world_imu", ROS_QUEUE_SIZE);
  pubOptWorldImuPath_ = privateNode.advertise<nav_msgs::Path>("/graph_msf/opt_path_world_imu", ROS_QUEUE_SIZE);
  // Imu Bias
  pubAccelBias_ = privateNode.advertise<geometry_msgs::Vector3Stamped>("/graph_msf/accel_bias", ROS_QUEUE_SIZE);
  pubGyroBias_ = privateNode.advertise<geometry_msgs::Vector3Stamped>("/graph_msf/gyro_bias", ROS_QUEUE_SIZE);
  // Added Imu Measurements
  pubAddedImuMeas_ = privateNode.advertise<sensor_msgs::Imu>("/graph_msf/added_imu_meas", ROS_QUEUE_SIZE);
}

void GraphMsfRos::initializeSubscribers_(ros::NodeHandle& privateNode) {
  REGULAR_COUT << GREEN_START << " Initializing subscribers." << COLOR_END << std::endl;
  // Imu
  subImu_ = privateNode.subscribe<sensor_msgs::Imu>("/imu_topic", ROS_QUEUE_SIZE, &GraphMsfRos::imuCallback_, this,
                                                    ros::TransportHints().tcpNoDelay());
  std::cout << YELLOW_START << "GraphMsfRos" << COLOR_END << " Initialized IMU cabin subscriber with topic: " << subImu_.getTopic()
            << std::endl;
}

void GraphMsfRos::initializeMessages_(ros::NodeHandle& privateNode) {
  REGULAR_COUT << GREEN_START << " Initializing messages." << COLOR_END << std::endl;
  // Odometry
  estOdomImuMsgPtr_ = boost::make_shared<nav_msgs::Odometry>();
  estMapImuMsgPtr_ = boost::make_shared<nav_msgs::Odometry>();
  estWorldImuMsgPtr_ = boost::make_shared<nav_msgs::Odometry>();
  optWorldImuMsgPtr_ = boost::make_shared<nav_msgs::Odometry>();
  // Vector3 Variances
  estWorldPosVarianceMsgPtr_ = boost::make_shared<geometry_msgs::Vector3Stamped>();
  estWorldRotVarianceMsgPtr_ = boost::make_shared<geometry_msgs::Vector3Stamped>();
  // Path
  estOdomImuPathPtr_ = boost::make_shared<nav_msgs::Path>();
  estWorldImuPathPtr_ = boost::make_shared<nav_msgs::Path>();
  optWorldImuPathPtr_ = boost::make_shared<nav_msgs::Path>();
  // Imu Bias
  accelBiasMsgPtr_ = boost::make_shared<geometry_msgs::Vector3Stamped>();
  gyroBiasMsgPtr_ = boost::make_shared<geometry_msgs::Vector3Stamped>();
}

void GraphMsfRos::initializeServices_(ros::NodeHandle& privateNode) {
  // Trigger offline smoother optimization
  srvSmootherOptimize_ =
      privateNode.advertiseService("/graph_msf/trigger_offline_optimization", &GraphMsfRos::srvOfflineSmootherOptimizeCallback_, this);
}

void GraphMsfRos::imuCallback_(const sensor_msgs::Imu::ConstPtr& imuMsgPtr) {
  // Convert to Eigen
  Eigen::Vector3d linearAcc(imuMsgPtr->linear_acceleration.x, imuMsgPtr->linear_acceleration.y, imuMsgPtr->linear_acceleration.z);
  Eigen::Vector3d angularVel(imuMsgPtr->angular_velocity.x, imuMsgPtr->angular_velocity.y, imuMsgPtr->angular_velocity.z);
  Eigen::Matrix<double, 6, 1> addedImuMeasurements;  // accel, gyro

  // Create pointer for carrying state
  std::shared_ptr<SafeIntegratedNavState> preIntegratedNavStatePtr = nullptr;
  std::shared_ptr<SafeNavStateWithCovarianceAndBias> optimizedStateWithCovarianceAndBiasPtr = nullptr;

  // Add measurement and get state
  if (this->addImuMeasurementAndGetState(linearAcc, angularVel, imuMsgPtr->header.stamp.toSec(), preIntegratedNavStatePtr,
                                         optimizedStateWithCovarianceAndBiasPtr, addedImuMeasurements)) {
    // Encountered Delay
    if (ros::Time::now() - ros::Time(preIntegratedNavStatePtr->getTimeK()) > ros::Duration(0.5)) {
      std::cout << RED_START << "GraphMsfRos" << COLOR_END << " Encountered delay of "
                << (ros::Time::now() - ros::Time(preIntegratedNavStatePtr->getTimeK())).toSec() << " seconds." << std::endl;
    }

<<<<<<< HEAD
    Eigen::Vector3d t = (preIntegratedNavStatePtr->getT_W_Ik()).translation();
    Eigen::Vector3d diff = t - t_minus_1;
    if (diff.norm() > 10.5) {
      killCounter_++;
      std::cout << RED_START << "GraphMsfRos" << COLOR_END << " The  (navStatePtr->getT_W_Ik()).translation() diff is " << diff.norm()
                << " meters."
                << " killCounter_: " << killCounter_ << " /10" << std::endl;

      if (killCounter_ > 20) {
        std::cout << RED_START << "GraphMsfRos" << COLOR_END << " The  (navStatePtr->getT_W_Ik()).translation() diff is " << diff.norm()
                  << " meters." << std::endl;

        throw std::runtime_error("Turcan's throwback, too big jump.");
      }
    } else {
      // goodCounter_++;
    }

    // if (goodCounter_ > 50) {
    //  killCounter_ = 0;
    //  goodCounter_ = 0;
    //}
    t_minus_1 = t;

=======
>>>>>>> 3abdba6f
    // Publish Odometry
    this->publishState_(preIntegratedNavStatePtr, optimizedStateWithCovarianceAndBiasPtr);

    // Publish Filtered Imu Measurements
<<<<<<< HEAD
    // this->publishAddedImuMeas_(addedImuMeasurements, imuMsgPtr->header.stamp);
=======
    //    this->publishAddedImuMeas_(addedImuMeasurements, imuMsgPtr->header.stamp);
  } else if (isGraphInited()) {
    REGULAR_COUT << RED_START << " Could not add IMU measurement." << COLOR_END << std::endl;
>>>>>>> 3abdba6f
  }
}

bool GraphMsfRos::srvOfflineSmootherOptimizeCallback_(graph_msf_ros::OfflineOptimizationTrigger::Request& req,
                                                      graph_msf_ros::OfflineOptimizationTrigger::Response& res) {
  // Max Iterations from service call
  int maxIterations = req.max_optimization_iterations;

  // Trigger offline smoother optimization and create response
  if (GraphMsf::optimizeSlowBatchSmoother(maxIterations, optimizationResultLoggingPath_)) {
    res.success = true;
    res.message = "Optimization successful.";
  } else {
    res.success = false;
    res.message = "Optimization failed.";
  }
  return true;
}

void GraphMsfRos::addToPathMsg(const nav_msgs::PathPtr& pathPtr, const std::string& fixedFrameName, const ros::Time& stamp,
                               const Eigen::Vector3d& t, const int maxBufferLength) {
  geometry_msgs::PoseStamped pose;
  pose.header.frame_id = fixedFrameName;
  pose.header.stamp = stamp;
  pose.pose.position.x = t(0);
  pose.pose.position.y = t(1);
  pose.pose.position.z = t(2);
  pathPtr->header.frame_id = fixedFrameName;
  pathPtr->header.stamp = stamp;
  pathPtr->poses.push_back(pose);
  if (pathPtr->poses.size() > maxBufferLength) {
    pathPtr->poses.erase(pathPtr->poses.begin());
  }
}

void GraphMsfRos::addToOdometryMsg(const nav_msgs::OdometryPtr& msgPtr, const std::string& fixedFrame, const std::string& movingFrame,
                                   const ros::Time& stamp, const Eigen::Isometry3d& T, const Eigen::Vector3d& F_v_W_F,
                                   const Eigen::Vector3d& F_w_W_F, const Eigen::Matrix<double, 6, 6>& poseCovariance,
                                   const Eigen::Matrix<double, 6, 6>& twistCovariance) {
  msgPtr->header.frame_id = fixedFrame;
  msgPtr->child_frame_id = movingFrame;
  msgPtr->header.stamp = stamp;
  tf::poseTFToMsg(isometry3ToTf(T), msgPtr->pose.pose);
  msgPtr->twist.twist.linear.x = F_v_W_F(0);
  msgPtr->twist.twist.linear.y = F_v_W_F(1);
  msgPtr->twist.twist.linear.z = F_v_W_F(2);
  msgPtr->twist.twist.angular.x = F_w_W_F(0);
  msgPtr->twist.twist.angular.y = F_w_W_F(1);
  msgPtr->twist.twist.angular.z = F_w_W_F(2);

  for (int i = 0; i < 6; i++) {
    for (int j = 0; j < 6; j++) {
      msgPtr->pose.covariance[6 * i + j] = poseCovariance(i, j);
      msgPtr->twist.covariance[6 * i + j] = twistCovariance(i, j);
    }
  }
}

void GraphMsfRos::addToPoseWithCovarianceStampedMsg(const geometry_msgs::PoseWithCovarianceStampedPtr& msgPtr, const std::string& frameName,
                                                    const ros::Time& stamp, const Eigen::Isometry3d& T,
                                                    const Eigen::Matrix<double, 6, 6>& transformCovariance) {
  msgPtr->header.frame_id = frameName;
  msgPtr->header.stamp = stamp;
  tf::poseTFToMsg(isometry3ToTf(T), msgPtr->pose.pose);
  for (int i = 0; i < 6; i++) {
    for (int j = 0; j < 6; j++) {
      msgPtr->pose.covariance[6 * i + j] = transformCovariance(i, j);
    }
  }
}

void GraphMsfRos::extractCovariancesFromOptimizedState(
    Eigen::Matrix<double, 6, 6>& poseCovarianceRos, Eigen::Matrix<double, 6, 6>& twistCovarianceRos,
    const std::shared_ptr<graph_msf::SafeNavStateWithCovarianceAndBias>& optimizedStateWithCovarianceAndBiasPtr) {
  // Extract covariances from optimized state
  if (optimizedStateWithCovarianceAndBiasPtr != nullptr) {
    poseCovarianceRos =
        graph_msf::convertCovarianceGtsamConventionToRosConvention(optimizedStateWithCovarianceAndBiasPtr->getPoseCovariance());
    twistCovarianceRos.block<3, 3>(0, 0) = optimizedStateWithCovarianceAndBiasPtr->getVelocityCovariance();
  } else {
    poseCovarianceRos.setZero();
    twistCovarianceRos.setZero();
  }
}

long GraphMsfRos::secondsSinceStart_() {
  currentTime_ = std::chrono::high_resolution_clock::now();
  return std::chrono::duration_cast<std::chrono::seconds>(currentTime_ - startTime_).count();
}

// Publish state ---------------------------------------------------------------
// Higher Level Functions
void GraphMsfRos::publishState_(
    const std::shared_ptr<graph_msf::SafeIntegratedNavState>& integratedNavStatePtr,
    const std::shared_ptr<graph_msf::SafeNavStateWithCovarianceAndBias>& optimizedStateWithCovarianceAndBiasPtr) {
  // Covariances
  Eigen::Matrix<double, 6, 6> poseCovarianceRos, twistCovarianceRos;
  extractCovariancesFromOptimizedState(poseCovarianceRos, twistCovarianceRos, optimizedStateWithCovarianceAndBiasPtr);

  // Variances (only digonal elements
  Eigen::Vector3d positionVarianceRos = poseCovarianceRos.block<3, 3>(0, 0).diagonal();
  Eigen::Vector3d orientationVarianceRos = poseCovarianceRos.block<3, 3>(3, 3).diagonal();

  // Alias
  const Eigen::Isometry3d& T_O_Ik = integratedNavStatePtr->getT_O_Ik_gravityAligned();  // alias
  const double& timeK = integratedNavStatePtr->getTimeK();                              // alias

  // Publish non-time critical data in a separate thread
  std::thread publishNonTimeCriticalDataThread(&GraphMsfRos::publishNonTimeCriticalData_, this, T_O_Ik, timeK, poseCovarianceRos,
                                               twistCovarianceRos, positionVarianceRos, orientationVarianceRos, integratedNavStatePtr,
                                               optimizedStateWithCovarianceAndBiasPtr);
  publishNonTimeCriticalDataThread.detach();
}

// Copy the arguments in order to be thread safe
void GraphMsfRos::publishNonTimeCriticalData_(
    const Eigen::Isometry3d T_O_Ik, const double timeK, const Eigen::Matrix<double, 6, 6> poseCovarianceRos,
    const Eigen::Matrix<double, 6, 6> twistCovarianceRos, const Eigen::Vector3d positionVarianceRos,
    const Eigen::Vector3d orientationVarianceRos, const std::shared_ptr<const graph_msf::SafeIntegratedNavState> integratedNavStatePtr,
    const std::shared_ptr<const graph_msf::SafeNavStateWithCovarianceAndBias> optimizedStateWithCovarianceAndBiasPtr) {
  // Mutex for not overloading ROS
  std::lock_guard<std::mutex> lock(rosPublisherMutex_);

  // Odometry messages
  publishImuOdoms_(integratedNavStatePtr, poseCovarianceRos, twistCovarianceRos);

  // Publish to TF
  // B_O
  Eigen::Isometry3d T_B_Ok =
      staticTransformsPtr_->rv_T_frame1_frame2(staticTransformsPtr_->getBaseLinkFrame(), staticTransformsPtr_->getImuFrame()) *
      T_O_Ik.inverse();
  publishTfTreeTransform_(staticTransformsPtr_->getBaseLinkFrame(), staticTransformsPtr_->getOdomFrame(), timeK, T_B_Ok);
  // O_W
  Eigen::Isometry3d T_O_W = integratedNavStatePtr->getT_W_O().inverse();
  publishTfTreeTransform_(staticTransformsPtr_->getOdomFrame(), staticTransformsPtr_->getWorldFrame(), timeK, T_O_W);

  // Publish Variances
  publishDiagVarianceVectors(positionVarianceRos, orientationVarianceRos, timeK);

  // Publish paths
  publishImuPaths_(integratedNavStatePtr);

  // Optimized estimate ----------------------
  publishOptimizedStateAndBias_(optimizedStateWithCovarianceAndBiasPtr, poseCovarianceRos, twistCovarianceRos);
}

void GraphMsfRos::publishOptimizedStateAndBias_(
    const std::shared_ptr<const graph_msf::SafeNavStateWithCovarianceAndBias> optimizedStateWithCovarianceAndBiasPtr,
    const Eigen::Matrix<double, 6, 6>& poseCovarianceRos, const Eigen::Matrix<double, 6, 6>& twistCovarianceRos) {
  if (optimizedStateWithCovarianceAndBiasPtr != nullptr &&
      optimizedStateWithCovarianceAndBiasPtr->getTimeK() - lastOptimizedStateTimestamp_ > 1e-03) {
    // Time of this optimized state
    lastOptimizedStateTimestamp_ = optimizedStateWithCovarianceAndBiasPtr->getTimeK();

    // Odometry messages
    // world->imu
    if (pubOptWorldImu_.getNumSubscribers() > 0) {
      addToOdometryMsg(optWorldImuMsgPtr_, staticTransformsPtr_->getWorldFrame(), staticTransformsPtr_->getImuFrame(),
                       ros::Time(optimizedStateWithCovarianceAndBiasPtr->getTimeK()), optimizedStateWithCovarianceAndBiasPtr->getT_W_Ik(),
                       optimizedStateWithCovarianceAndBiasPtr->getI_v_W_I(), optimizedStateWithCovarianceAndBiasPtr->getI_w_W_I(),
                       poseCovarianceRos, twistCovarianceRos);
      pubOptWorldImu_.publish(optWorldImuMsgPtr_);
    }

    // Path
    // world->imu
    addToPathMsg(optWorldImuPathPtr_, staticTransformsPtr_->getWorldFrame(), ros::Time(optimizedStateWithCovarianceAndBiasPtr->getTimeK()),
                 optimizedStateWithCovarianceAndBiasPtr->getT_W_Ik().translation(), graphConfigPtr_->imuBufferLength_ * 20);
    if (pubOptWorldImuPath_.getNumSubscribers() > 0) {
      pubOptWorldImuPath_.publish(optWorldImuPathPtr_);
    }

    // Biases
    // Publish accel bias
    if (pubAccelBias_.getNumSubscribers() > 0) {
      Eigen::Vector3d accelBias = optimizedStateWithCovarianceAndBiasPtr->getAccelerometerBias();
      accelBiasMsgPtr_->header.stamp = ros::Time(optimizedStateWithCovarianceAndBiasPtr->getTimeK());
      accelBiasMsgPtr_->header.frame_id = staticTransformsPtr_->getImuFrame();
      accelBiasMsgPtr_->vector.x = accelBias(0);
      accelBiasMsgPtr_->vector.y = accelBias(1);
      accelBiasMsgPtr_->vector.z = accelBias(2);
      pubAccelBias_.publish(accelBiasMsgPtr_);
    }
    // Publish gyro bias
    if (pubGyroBias_.getNumSubscribers() > 0) {
      Eigen::Vector3d gyroBias = optimizedStateWithCovarianceAndBiasPtr->getGyroscopeBias();
      gyroBiasMsgPtr_->header.stamp = ros::Time(optimizedStateWithCovarianceAndBiasPtr->getTimeK());
      gyroBiasMsgPtr_->header.frame_id = staticTransformsPtr_->getImuFrame();
      gyroBiasMsgPtr_->vector.x = gyroBias(0);
      gyroBiasMsgPtr_->vector.y = gyroBias(1);
      gyroBiasMsgPtr_->vector.z = gyroBias(2);
      pubGyroBias_.publish(gyroBiasMsgPtr_);
    }

    // TFs in Optimized State
    for (const auto& transformIterator : optimizedStateWithCovarianceAndBiasPtr->getFixedFrameTransforms().getTransformsMap()) {
      // Case 1: Holistic transformation --> includes world frame
      if (transformIterator.first.second == staticTransformsPtr_->getWorldFrame()) {
        // A. Get transform
        const Eigen::Isometry3d& T_M_W = transformIterator.second;
        const Eigen::Isometry3d T_M_Ik = T_M_W * optimizedStateWithCovarianceAndBiasPtr->getT_W_Ik();
        const std::string& mapFrameName = transformIterator.first.first;
        const std::string& worldFrameName = transformIterator.first.second;
        if (graphConfigPtr_->verboseLevel_ >= 2) {
          std::cout << "Transformation from " << mapFrameName << " to " << worldFrameName << std::endl;
          std::cout << "Uncertainty: " << std::endl
                    << optimizedStateWithCovarianceAndBiasPtr->getFixedFrameTransformsCovariance().rv_T_frame1_frame2(mapFrameName,
                                                                                                                      worldFrameName)
                    << std::endl;
        }
        // B. Publish Odometry for Map->imu
        if (pubEstMapImu_.getNumSubscribers() > 0) {
          addToOdometryMsg(estMapImuMsgPtr_, mapFrameName + fixedFrameAlignedNameId_, staticTransformsPtr_->getImuFrame(),
                           ros::Time(optimizedStateWithCovarianceAndBiasPtr->getTimeK()), T_M_Ik,
                           optimizedStateWithCovarianceAndBiasPtr->getI_v_W_I(), optimizedStateWithCovarianceAndBiasPtr->getI_w_W_I(),
                           poseCovarianceRos, twistCovarianceRos);
          pubEstMapImu_.publish(estMapImuMsgPtr_);
        }
        // C. Publish TransformStamped for Aligned Frames
        std::string transformTopic = "/graph_msf/transform_" + worldFrameName + "_to_" + mapFrameName + fixedFrameAlignedNameId_;
        geometry_msgs::PoseWithCovarianceStampedPtr poseWithCovarianceStampedMsgPtr =
            boost::make_shared<geometry_msgs::PoseWithCovarianceStamped>();
        addToPoseWithCovarianceStampedMsg(
            poseWithCovarianceStampedMsgPtr, staticTransformsPtr_->getWorldFrame(),
            ros::Time(optimizedStateWithCovarianceAndBiasPtr->getTimeK()), T_M_W.inverse(),
            optimizedStateWithCovarianceAndBiasPtr->getFixedFrameTransformsCovariance().rv_T_frame1_frame2(mapFrameName, worldFrameName));
        // Check whether publisher already exists
        if (pubPoseStampedByTopicMap_.find(transformTopic) == pubPoseStampedByTopicMap_.end()) {
          pubPoseStampedByTopicMap_[transformTopic] = privateNode_.advertise<geometry_msgs::PoseWithCovarianceStamped>(transformTopic, 1);
          REGULAR_COUT << GREEN_START << " Initialized publisher for " << transformTopic << COLOR_END << std::endl;
        }
        if (pubPoseStampedByTopicMap_[transformTopic].getNumSubscribers() > 0) {
          pubPoseStampedByTopicMap_[transformTopic].publish(poseWithCovarianceStampedMsgPtr);
        }

        // D. Publish TF Tree --> everything children of world
        publishTfTreeTransform_(worldFrameName, mapFrameName + fixedFrameAlignedNameId_, optimizedStateWithCovarianceAndBiasPtr->getTimeK(),
                                T_M_W.inverse());

      } else {  // Case 2: Calibration transformation --> does not include world frame
        const std::string& sensorFrameName = transformIterator.first.first;
        const std::string& sensorFrameNameCorrected = sensorFrameName + sensorFrameCorrectedNameId_;  // transformIterator.first.second;
        const Eigen::Isometry3d& T_sensor_sensorCorrected = transformIterator.second;
        // A. Publish TransformStamped for Corrected Frames
        std::string transformTopic = "/graph_msf/transform_" + sensorFrameName + "_to_" + sensorFrameNameCorrected;
        geometry_msgs::PoseWithCovarianceStampedPtr poseWithCovarianceStampedMsgPtr =
            boost::make_shared<geometry_msgs::PoseWithCovarianceStamped>();
        addToPoseWithCovarianceStampedMsg(poseWithCovarianceStampedMsgPtr, sensorFrameName,
                                          ros::Time(optimizedStateWithCovarianceAndBiasPtr->getTimeK()), T_sensor_sensorCorrected,
                                          optimizedStateWithCovarianceAndBiasPtr->getFixedFrameTransformsCovariance().rv_T_frame1_frame2(
                                              sensorFrameName, transformIterator.first.second));
        // Check whether publisher already exists
        if (pubPoseStampedByTopicMap_.find(transformTopic) == pubPoseStampedByTopicMap_.end()) {
          pubPoseStampedByTopicMap_[transformTopic] = privateNode_.advertise<geometry_msgs::PoseWithCovarianceStamped>(transformTopic, 1);
          REGULAR_COUT << GREEN_START << " Initialized publisher for " << transformTopic << COLOR_END << std::endl;
        }
        if (pubPoseStampedByTopicMap_[transformTopic].getNumSubscribers() > 0) {
          pubPoseStampedByTopicMap_[transformTopic].publish(poseWithCovarianceStampedMsgPtr);
        }

        // D. Publish TF Tree --> as children of sensor frame
        publishTfTreeTransform_(sensorFrameName, sensorFrameNameCorrected, optimizedStateWithCovarianceAndBiasPtr->getTimeK(),
                                T_sensor_sensorCorrected);
      }
    }
  }
}

// Lower Level Functions
void GraphMsfRos::publishTfTreeTransform_(const std::string& parentFrameName, const std::string& childFrameName, const double timeStamp,
                                          const Eigen::Isometry3d& T_frame_childFrame) {
  tf::Transform transform_frame_childFrame = isometry3ToTf(T_frame_childFrame);
  tfBroadcaster_.sendTransform(tf::StampedTransform(transform_frame_childFrame, ros::Time(timeStamp), parentFrameName, childFrameName));
}

void GraphMsfRos::publishImuOdoms_(const std::shared_ptr<const graph_msf::SafeIntegratedNavState>& preIntegratedNavStatePtr,
                                   const Eigen::Matrix<double, 6, 6>& poseCovarianceRos,
                                   const Eigen::Matrix<double, 6, 6>& twistCovarianceRos) const {
  // Odom->imu with 100 Hz
  if (pubEstOdomImu_.getNumSubscribers() > 0) {
    addToOdometryMsg(estOdomImuMsgPtr_, staticTransformsPtr_->getOdomFrame(), staticTransformsPtr_->getImuFrame(),
                     ros::Time(preIntegratedNavStatePtr->getTimeK()), preIntegratedNavStatePtr->getT_O_Ik_gravityAligned(),
                     preIntegratedNavStatePtr->getI_v_W_I(), preIntegratedNavStatePtr->getI_w_W_I(), poseCovarianceRos, twistCovarianceRos);
    pubEstOdomImu_.publish(estOdomImuMsgPtr_);
  }
  // World->imu with 100 Hz
  if (pubEstWorldImu_.getNumSubscribers() > 0) {
    addToOdometryMsg(estWorldImuMsgPtr_, staticTransformsPtr_->getWorldFrame(), staticTransformsPtr_->getImuFrame(),
                     ros::Time(preIntegratedNavStatePtr->getTimeK()), preIntegratedNavStatePtr->getT_W_Ik(),
                     preIntegratedNavStatePtr->getI_v_W_I(), preIntegratedNavStatePtr->getI_w_W_I(), poseCovarianceRos, twistCovarianceRos);
    pubEstWorldImu_.publish(estWorldImuMsgPtr_);
  }
}

void GraphMsfRos::publishDiagVarianceVectors(const Eigen::Vector3d& posVarianceRos, const Eigen::Vector3d& rotVarianceRos,
                                             const double timeStamp) const {
  // World Position Variance
  if (pubEstWorldPosVariance_.getNumSubscribers() > 0) {
    estWorldPosVarianceMsgPtr_->header.stamp = ros::Time(timeStamp);
    estWorldPosVarianceMsgPtr_->header.frame_id = staticTransformsPtr_->getWorldFrame();
    estWorldPosVarianceMsgPtr_->vector.x = posVarianceRos(0);
    estWorldPosVarianceMsgPtr_->vector.y = posVarianceRos(1);
    estWorldPosVarianceMsgPtr_->vector.z = posVarianceRos(2);
    pubEstWorldPosVariance_.publish(estWorldPosVarianceMsgPtr_);
  }
  // World Rotation Variance
  if (pubEstWorldRotVariance_.getNumSubscribers() > 0) {
    estWorldRotVarianceMsgPtr_->header.stamp = ros::Time(timeStamp);
    estWorldRotVarianceMsgPtr_->header.frame_id = staticTransformsPtr_->getWorldFrame();
    estWorldRotVarianceMsgPtr_->vector.x = rotVarianceRos(0);
    estWorldRotVarianceMsgPtr_->vector.y = rotVarianceRos(1);
    estWorldRotVarianceMsgPtr_->vector.z = rotVarianceRos(2);
    pubEstWorldRotVariance_.publish(estWorldRotVarianceMsgPtr_);
  }
}

void GraphMsfRos::publishImuPaths_(const std::shared_ptr<const graph_msf::SafeIntegratedNavState>& navStatePtr) const {
  // odom->imu
  addToPathMsg(estOdomImuPathPtr_, staticTransformsPtr_->getOdomFrame(), ros::Time(navStatePtr->getTimeK()),
               navStatePtr->getT_O_Ik_gravityAligned().translation(), graphConfigPtr_->imuBufferLength_ * 20);
  if (pubEstOdomImuPath_.getNumSubscribers() > 0) {
    pubEstOdomImuPath_.publish(estOdomImuPathPtr_);
  }
  // world->imu
  addToPathMsg(estWorldImuPathPtr_, staticTransformsPtr_->getWorldFrame(), ros::Time(navStatePtr->getTimeK()),
               (navStatePtr->getT_W_Ik()).translation(), graphConfigPtr_->imuBufferLength_ * 20);
  if (pubEstWorldImuPath_.getNumSubscribers() > 0) {
    pubEstWorldImuPath_.publish(estWorldImuPathPtr_);
  }
}

void GraphMsfRos::publishAddedImuMeas_(const Eigen::Matrix<double, 6, 1>& addedImuMeas, const ros::Time& stamp) const {
  // Publish added imu measurement
  if (pubAddedImuMeas_.getNumSubscribers() > 0) {
    sensor_msgs::Imu addedImuMeasMsg;
    addedImuMeasMsg.header.stamp = stamp;
    addedImuMeasMsg.header.frame_id = staticTransformsPtr_->getImuFrame();
    addedImuMeasMsg.linear_acceleration.x = addedImuMeas(0);
    addedImuMeasMsg.linear_acceleration.y = addedImuMeas(1);
    addedImuMeasMsg.linear_acceleration.z = addedImuMeas(2);
    addedImuMeasMsg.angular_velocity.x = addedImuMeas(3);
    addedImuMeasMsg.angular_velocity.y = addedImuMeas(4);
    addedImuMeasMsg.angular_velocity.z = addedImuMeas(5);
    pubAddedImuMeas_.publish(addedImuMeasMsg);
  }
}

}  // namespace graph_msf<|MERGE_RESOLUTION|>--- conflicted
+++ resolved
@@ -134,44 +134,29 @@
                 << (ros::Time::now() - ros::Time(preIntegratedNavStatePtr->getTimeK())).toSec() << " seconds." << std::endl;
     }
 
-<<<<<<< HEAD
-    Eigen::Vector3d t = (preIntegratedNavStatePtr->getT_W_Ik()).translation();
-    Eigen::Vector3d diff = t - t_minus_1;
-    if (diff.norm() > 10.5) {
-      killCounter_++;
-      std::cout << RED_START << "GraphMsfRos" << COLOR_END << " The  (navStatePtr->getT_W_Ik()).translation() diff is " << diff.norm()
-                << " meters."
-                << " killCounter_: " << killCounter_ << " /10" << std::endl;
-
-      if (killCounter_ > 20) {
-        std::cout << RED_START << "GraphMsfRos" << COLOR_END << " The  (navStatePtr->getT_W_Ik()).translation() diff is " << diff.norm()
-                  << " meters." << std::endl;
-
-        throw std::runtime_error("Turcan's throwback, too big jump.");
-      }
-    } else {
-      // goodCounter_++;
-    }
-
-    // if (goodCounter_ > 50) {
-    //  killCounter_ = 0;
-    //  goodCounter_ = 0;
-    //}
-    t_minus_1 = t;
-
-=======
->>>>>>> 3abdba6f
+    // Eigen::Vector3d t = (preIntegratedNavStatePtr->getT_W_Ik()).translation();
+    // Eigen::Vector3d diff = t - t_minus_1;
+    // if (diff.norm() > 10.5) {
+    //   killCounter_++;
+    //   std::cout << RED_START << "GraphMsfRos" << COLOR_END << " The  (navStatePtr->getT_W_Ik()).translation() diff is " << diff.norm()
+    //             << " meters."
+    //             << " killCounter_: " << killCounter_ << " /10" << std::endl;
+
+    //   if (killCounter_ > 20) {
+    //     std::cout << RED_START << "GraphMsfRos" << COLOR_END << " The  (navStatePtr->getT_W_Ik()).translation() diff is " << diff.norm()
+    //               << " meters." << std::endl;
+
+    //     throw std::runtime_error("Turcan's throwback, too big jump.");
+    //   }
+    // }
+
     // Publish Odometry
     this->publishState_(preIntegratedNavStatePtr, optimizedStateWithCovarianceAndBiasPtr);
 
     // Publish Filtered Imu Measurements
-<<<<<<< HEAD
-    // this->publishAddedImuMeas_(addedImuMeasurements, imuMsgPtr->header.stamp);
-=======
     //    this->publishAddedImuMeas_(addedImuMeasurements, imuMsgPtr->header.stamp);
   } else if (isGraphInited()) {
     REGULAR_COUT << RED_START << " Could not add IMU measurement." << COLOR_END << std::endl;
->>>>>>> 3abdba6f
   }
 }
 
