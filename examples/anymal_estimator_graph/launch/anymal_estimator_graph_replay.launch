--- conflicted
+++ resolved
@@ -41,18 +41,13 @@
     </include>
 
     <!-- Elevation mapping node -->
-<<<<<<< HEAD
-    <!-- <arg name="default_elevation_mapping_parameter_file" default="$(dirname)/../config/elevation_mapping/default.yaml"/>
-    <arg name="elevation_mapping_parameter_file" default="$(dirname)/../config/elevation_mapping/vlp16.yaml"/>
-=======
     <arg name="default_elevation_mapping_parameter_file" default="$(dirname)/../config/elevation_mapping/default.yaml"/>
     <arg name="elevation_mapping_parameter_file" default="$(dirname)/../config/elevation_mapping/online_vlp16.yaml"/>
->>>>>>> 62e96587
 
     <node pkg="elevation_mapping" type="elevation_mapping" name="elevation_mapping" output="log">
         <rosparam command="load" file="$(arg default_elevation_mapping_parameter_file)"/>
         <rosparam command="load" file="$(arg elevation_mapping_parameter_file)"/>
-    </node> -->
+    </node>
 
     <!-- RVIZ for Visualization -->
     <node type="rviz" name="rviz" pkg="rviz" args="-d $(arg rviz_file_path)" required="true" output="screen"/>
