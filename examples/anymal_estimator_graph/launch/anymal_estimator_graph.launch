<?xml version="1.0" encoding="UTF-8"?> 
<launch>
    <!-- Parameters -->
    <arg name="use_sim_time"              default="true" />
    <param name="use_sim_time"            value="$(arg use_sim_time)"/>

    <!-- GMSF Input Topics -->
    <arg name="imu_topic_name"             default="/sensors/imu" />
    <arg name="gnss_topic_name"            default="/rtk_gps_driver/position_receiver_0/ros/navsatfix" />
    <arg name="lidar_odometry_topic_name"  default="/open3d_slam/scan2map_odometry" />
    <arg name="legged_odometry_pose_topic_name" default="/state_estimator/pose_in_odom" />
    <arg name="legged_odometry_odom_topic_name" default="/state_estimator/odometry" />

    <!-- Servers -->
    <arg name="gnss_coordinates_to_enu_topic_name"  default="/dual_graph_node/get_path_in_enu" />

    <!-- Config -->
    <arg name="extrinsics_from_urdf"        default="false" />
    <arg name="using_gnss_unary"            default="false" />
    <arg name="using_lio_unary"             default="true" />
    <arg name="using_lio_between"           default="false" />
    <arg name="using_legged_between"        default="false" />
    <arg name="using_legged_velocity_unary" default="false" />
    <arg name="simulated" default="false"/>

    <!-- Config Files -->
    <arg name="core_graph_config_param_file"     default="$(find anymal_estimator_graph)/config/core/core_graph_config.yaml"/>
    <arg name="core_graph_param_file"            default="$(find anymal_estimator_graph)/config/core/core_graph_params.yaml"/>
    <arg name="core_extrinsic_param_file"        default="$(find anymal_estimator_graph)/config/core/core_extrinsic_params.yaml"/>
    <arg name="anymal_graph_param_file"          default="$(find anymal_estimator_graph)/config/anymal_specific/anymal_graph_params.yaml"/>
    <arg name="anymal_extrinsic_param_file"      default="$(find anymal_estimator_graph)/config/anymal_specific/anymal_extrinsic_params.yaml"/>
    <arg name="anymal_gnss_param_file"           default="$(find anymal_estimator_graph)/config/anymal_specific/anymal_gnss_params.yaml"/>
    <arg name="anymal_traj_alignment_param_file" default="$(find anymal_estimator_graph)/config/anymal_specific/anymal_traj_align_params.yaml"/>

    <!-- Logging Location -->
    <arg name="logging_dir_location" default="$(find anymal_estimator_graph)/logging" />

    <!-- Node -->
    <node pkg="anymal_estimator_graph" type="anymal_estimator_graph_node" name="anymal_estimator_node" output="screen" > <!--launch-prefix="gdb -ex run -args"-->
        <!-- Launch Parameters -->
        <param name="launch/usingGnssUnary" type="bool" value="$(arg using_gnss_unary)" />
        <param name="launch/usingLioUnary" type="bool" value="$(arg using_lio_unary)" />
        <param name="launch/usingLioBetween" type="bool" value="$(arg using_lio_between)" />
        <param name="launch/usingLeggedBetween" type="bool" value="$(arg using_legged_between)" />
        <param name="launch/usingLeggedVelocityUnary" type="bool" value="$(arg using_legged_velocity_unary)" />
<<<<<<< HEAD
        <param name="launch/simulated" type="bool" value="$(arg simulated)"/>
=======
>>>>>>> a3a8980f
        <param name="launch/optimizationResultLoggingPath" type="str" value="$(arg logging_dir_location)" />
        <!-- Parameter files -->
        <rosparam command="load" file="$(arg core_graph_config_param_file)" />
        <rosparam command="load" file="$(arg core_graph_param_file)" />
        <rosparam command="load" file="$(arg core_extrinsic_param_file)" />
        <rosparam command="load" file="$(arg anymal_graph_param_file)" />
        <rosparam command="load" file="$(arg anymal_extrinsic_param_file)" />
        <rosparam command="load" file="$(arg anymal_gnss_param_file)" />
        <rosparam command="load" file="$(arg anymal_traj_alignment_param_file)" />
        <!-- Remapping of topics -->
        <remap from="/imu_topic"             to="$(arg imu_topic_name)" />
        <remap from="/lidar_odometry_topic"  to="$(arg lidar_odometry_topic_name)" />
        <remap from="/gnss_topic"            to="$(arg gnss_topic_name)" />
        <remap from="/legged_odometry_pose_topic" to="$(arg legged_odometry_pose_topic_name)" />
        <remap from="/legged_odometry_odom_topic" to="$(arg legged_odometry_odom_topic_name)" />
        <!-- Remapping of services -->
        <remap from="/gnss_coordinates_to_enu_topic" to="$(arg gnss_coordinates_to_enu_topic_name)" />
    </node>

    <!-- TF for Aligning Compslam Map 
    <node pkg="tf" type="static_transform_publisher" name="compslam_map_to_gmsf_map" args="0 0 0 0 0 0 map_o3d map_graph_msf_ 10" />-->

</launch><|MERGE_RESOLUTION|>--- conflicted
+++ resolved
@@ -16,10 +16,10 @@
 
     <!-- Config -->
     <arg name="extrinsics_from_urdf"        default="false" />
-    <arg name="using_gnss_unary"            default="false" />
+    <arg name="using_gnss_unary"            default="true" />
     <arg name="using_lio_unary"             default="true" />
     <arg name="using_lio_between"           default="false" />
-    <arg name="using_legged_between"        default="false" />
+    <arg name="using_legged_between"        default="true" />
     <arg name="using_legged_velocity_unary" default="false" />
     <arg name="simulated" default="false"/>
 
@@ -43,10 +43,7 @@
         <param name="launch/usingLioBetween" type="bool" value="$(arg using_lio_between)" />
         <param name="launch/usingLeggedBetween" type="bool" value="$(arg using_legged_between)" />
         <param name="launch/usingLeggedVelocityUnary" type="bool" value="$(arg using_legged_velocity_unary)" />
-<<<<<<< HEAD
         <param name="launch/simulated" type="bool" value="$(arg simulated)"/>
-=======
->>>>>>> a3a8980f
         <param name="launch/optimizationResultLoggingPath" type="str" value="$(arg logging_dir_location)" />
         <!-- Parameter files -->
         <rosparam command="load" file="$(arg core_graph_config_param_file)" />
