--- conflicted
+++ resolved
@@ -15,22 +15,13 @@
     <arg name="gnss_coordinates_to_enu_topic_name" default="/dual_graph_node/get_path_in_enu"/>
 
     <!-- Config -->
-<<<<<<< HEAD
-    <arg name="extrinsics_from_urdf"        default="false" />
-    <arg name="using_gnss_unary"            default="true" />
-    <arg name="using_lio_unary"             default="true" />
-    <arg name="using_lio_between"           default="false" />
-    <arg name="using_legged_between"        default="true" />
-    <arg name="using_legged_velocity_unary" default="false" />
-    <arg name="simulated" default="false"/>
-=======
     <arg name="extrinsics_from_urdf" default="false"/>
     <arg name="using_gnss_unary" default="false"/>
     <arg name="using_lio_unary" default="true"/>
     <arg name="using_lio_between" default="false"/>
     <arg name="using_legged_between" default="false"/>
     <arg name="using_legged_velocity_unary" default="false"/>
->>>>>>> 62e96587
+    <arg name="simulated" default="false"/>
 
     <!-- Config Files -->
     <arg name="core_graph_config_param_file"
@@ -54,22 +45,13 @@
     <node pkg="anymal_estimator_graph" type="anymal_estimator_graph_node" name="anymal_estimator_node"
           output="screen"> <!--launch-prefix="gdb -ex run -args"-->
         <!-- Launch Parameters -->
-<<<<<<< HEAD
-        <param name="launch/usingGnssUnary" type="bool" value="$(arg using_gnss_unary)" />
-        <param name="launch/usingLioUnary" type="bool" value="$(arg using_lio_unary)" />
-        <param name="launch/usingLioBetween" type="bool" value="$(arg using_lio_between)" />
-        <param name="launch/usingLeggedBetween" type="bool" value="$(arg using_legged_between)" />
-        <param name="launch/usingLeggedVelocityUnary" type="bool" value="$(arg using_legged_velocity_unary)" />
-        <param name="launch/simulated" type="bool" value="$(arg simulated)"/>
-        <param name="launch/optimizationResultLoggingPath" type="str" value="$(arg logging_dir_location)" />
-=======
         <param name="launch/usingGnssUnary" type="bool" value="$(arg using_gnss_unary)"/>
         <param name="launch/usingLioUnary" type="bool" value="$(arg using_lio_unary)"/>
         <param name="launch/usingLioBetween" type="bool" value="$(arg using_lio_between)"/>
         <param name="launch/usingLeggedBetween" type="bool" value="$(arg using_legged_between)"/>
         <param name="launch/usingLeggedVelocityUnary" type="bool" value="$(arg using_legged_velocity_unary)"/>
+        <param name="launch/simulated" type="bool" value="$(arg simulated)"/>
         <param name="launch/optimizationResultLoggingPath" type="str" value="$(arg logging_dir_location)"/>
->>>>>>> 62e96587
         <!-- Parameter files -->
         <rosparam command="load" file="$(arg core_graph_config_param_file)"/>
         <rosparam command="load" file="$(arg core_graph_param_file)"/>
