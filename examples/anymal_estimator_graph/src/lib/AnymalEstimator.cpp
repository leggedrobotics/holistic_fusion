--- conflicted
+++ resolved
@@ -268,26 +268,18 @@
     // a: Default
     double initYaw_W_Base{0.0};  // Default is 0 yaw
     // b: From file
-<<<<<<< HEAD
-    if (gnssHandlerPtr_->useYawInitialGuessFromFile_) {
-      initYaw_W_Base = gnssHandlerPtr_->globalYawDegFromFile_ / 180.0 * M_PI;
+    if (gnssHandlerPtr_->getUseYawInitialGuessFromFile()) {
+      initYaw_W_Base = gnssHandlerPtr_->getGlobalYawDegFromFile() / 180.0 * M_PI;
       std_msgs::Bool alignmentStatus;
       isTrajectoryAligned_ = true;
       alignmentStatus.data = true;
       pubTrajectoryAlignmentBoolean.publish(alignmentStatus);
-    } else if (gnssHandlerPtr_->yawInitialGuessFromAlignment_) {  // c: From alignment
+    } else if (gnssHandlerPtr_->getUseYawInitialGuessFromAlignment()) {  // c: From alignment
 
       if (lidarUnaryCallbackCounter_ < 2) {
         return;
       }
 
-=======
-    if (gnssHandlerPtr_->getUseYawInitialGuessFromFile()) {
-      initYaw_W_Base = gnssHandlerPtr_->getGlobalYawDegFromFile() / 180.0 * M_PI;
-    }
-    // c: From alignment
-    else if (gnssHandlerPtr_->getUseYawInitialGuessFromAlignment()) {
->>>>>>> 62e96587
       // Adding the GNSS measurement
       trajectoryAlignmentHandler_->addGnssPose(W_t_W_Gnss, timeStamp);
       // In radians.
@@ -321,13 +313,8 @@
     const std::string& gnssFrameName = dynamic_cast<AnymalStaticTransforms*>(staticTransformsPtr_.get())->getGnssFrame();  // Alias
     // Measurement
     graph_msf::UnaryMeasurementXD<Eigen::Vector3d, 3> meas_W_t_W_Gnss(
-<<<<<<< HEAD
-        "GnssPosition", int(gnssRate_), gnssFrameName, gnssFrameName + sensorFrameCorrectedNameId_, graph_msf::RobustNormEnum::None, 1.0,
-        gnssMsgPtr->header.stamp.toSec(), fixedFrame, 3.0, initialSe3AlignmentNoise_, W_t_W_Gnss, estStdDevXYZ);
-=======
         "GnssPosition", int(gnssRate_), gnssFrameName, gnssFrameName + sensorFrameCorrectedNameId_, graph_msf::RobustNorm::None(),
-        timeStamp, fixedFrame, 1.0, initialSe3AlignmentNoise_, W_t_W_Gnss, estStdDevXYZ);
->>>>>>> 62e96587
+        timeStamp, fixedFrame, 3.0, initialSe3AlignmentNoise_, W_t_W_Gnss, estStdDevXYZ);
     // graph_msf::GraphMsfInterface::addGnssPositionMeasurement_(meas_W_t_W_Gnss);
     this->addUnaryPosition3Measurement(meas_W_t_W_Gnss);
   }
@@ -380,11 +367,7 @@
   const std::string& lioOdomFrameName = dynamic_cast<AnymalStaticTransforms*>(staticTransformsPtr_.get())->getLioOdometryFrame();  // alias
   graph_msf::UnaryMeasurementXD<Eigen::Isometry3d, 6> unary6DMeasurement(
       "Lidar_unary_6D", int(lioOdometryRate_), lioOdomFrameName, lioOdomFrameName + sensorFrameCorrectedNameId_,
-<<<<<<< HEAD
-      graph_msf::RobustNormEnum::None, 1.0, lidarUnaryTimeK, odomLidarPtr->header.frame_id, 1.0, initialSe3AlignmentNoise_, lio_T_M_Lk,
-=======
       graph_msf::RobustNorm::None(), lidarUnaryTimeK, odomLidarPtr->header.frame_id, 1.0, initialSe3AlignmentNoise_, lio_T_M_Lk,
->>>>>>> 62e96587
       lioPoseUnaryNoise_);
 
   if (lidarUnaryCallbackCounter_ <= 2) {
@@ -444,13 +427,8 @@
       // Measurement
       graph_msf::UnaryMeasurementXD<Eigen::Isometry3d, 6> unary6DMeasurement(
           "Lidar_unary_6D", int(lioOdometryRate_), lioOdomFrameName, lioOdomFrameName + sensorFrameCorrectedNameId_,
-<<<<<<< HEAD
-          graph_msf::RobustNormEnum::None, 1.0, lidarBetweenTimeK, odomLidarPtr->header.frame_id, 1.0, initialSe3AlignmentNoise_,
-          lio_T_M_Lk, lioPoseUnaryNoise_);
-=======
           graph_msf::RobustNorm::None(), lidarBetweenTimeK, odomLidarPtr->header.frame_id, 1.0, initialSe3AlignmentNoise_, lio_T_M_Lk,
           lioPoseUnaryNoise_);
->>>>>>> 62e96587
       // Add to graph
       REGULAR_COUT << GREEN_START << " LiDAR odometry callback is setting global yaw, as it was not set so far." << COLOR_END << std::endl;
       this->initYawAndPosition(unary6DMeasurement);
@@ -508,39 +486,25 @@
     if (!useGnssUnaryFlag_ && !useLioUnaryFlag_ && !useLioBetweenFlag_) {
       // Measurement
       graph_msf::UnaryMeasurementXD<Eigen::Isometry3d, 6> unary6DMeasurement(
-<<<<<<< HEAD
-          "Leg_odometry_6D", int(leggedOdometryRate_), leggedOdometryFrameName, leggedOdometryFrameName + sensorFrameCorrectedNameId_,
-          graph_msf::RobustNormEnum::None, 1.0, legOdometryTimeK, leggedOdometryPoseKPtr->header.frame_id, 1.0, initialSe3AlignmentNoise_,
-=======
-          "Leg_odometry_6D", int(leggedOdometryBetweenRate_), leggedOdometryFrameName, leggedOdometryFrameName + sensorFrameCorrectedNameId_,
-          graph_msf::RobustNorm::None(), legOdometryTimeK, leggedOdometryPoseKPtr->header.frame_id, 1.0, initialSe3AlignmentNoise_,
->>>>>>> 62e96587
-          T_O_Bl_k, legPoseBetweenNoise_);
+          "Leg_odometry_6D", int(leggedOdometryBetweenRate_), leggedOdometryFrameName,
+          leggedOdometryFrameName + sensorFrameCorrectedNameId_, graph_msf::RobustNorm::None(), legOdometryTimeK,
+          leggedOdometryPoseKPtr->header.frame_id, 1.0, initialSe3AlignmentNoise_, T_O_Bl_k, legPoseBetweenNoise_);
       // Add to graph
-      REGULAR_COUT << GREEN_START << " Legged odometry between callback is setting global yaw, as it was not set so far." << COLOR_END << std::endl;
+      REGULAR_COUT << GREEN_START << " Legged odometry between callback is setting global yaw, as it was not set so far." << COLOR_END
+                   << std::endl;
       this->initYawAndPosition(unary6DMeasurement);
     }
   } else {
     // Only add every 40th measurement
-<<<<<<< HEAD
-    int measurementRate = static_cast<int>(leggedOdometryRate_) / 20;
+    int measurementRate = static_cast<int>(leggedOdometryBetweenRate_) / 20;
     // Check
-    if ((leggedOdometryCallbackCounter_ % 20) == 0) {
-=======
-    int measurementRate = static_cast<int>(leggedOdometryBetweenRate_) / 40;
-    // Check
-    if ((leggedOdometryPoseCallbackCounter_ % 40) == 0) {
->>>>>>> 62e96587
+    if ((leggedOdometryPoseCallbackCounter_ % 20) == 0) {
       // Compute Delta
       const Eigen::Isometry3d T_Bkm1_Bk = T_O_Bl_km1_.inverse() * T_O_Bl_k;
       // Create measurement
       graph_msf::BinaryMeasurementXD<Eigen::Isometry3d, 6> delta6DMeasurement(
           "Leg_odometry_6D", measurementRate, leggedOdometryFrameName, leggedOdometryFrameName + sensorFrameCorrectedNameId_,
-<<<<<<< HEAD
-          graph_msf::RobustNormEnum::None, 1.0, legOdometryTimeKm1_, legOdometryTimeK, T_Bkm1_Bk, legPoseBetweenNoise_);
-=======
           graph_msf::RobustNorm::None(), legOdometryTimeKm1_, legOdometryTimeK, T_Bkm1_Bk, legPoseBetweenNoise_);
->>>>>>> 62e96587
       // Add to graph
       this->addBinaryPoseMeasurement(delta6DMeasurement);
 
@@ -560,32 +524,6 @@
   // Counter
   ++leggedOdometryOdomCallbackCounter_;
 
-<<<<<<< HEAD
-  // Eigen Type
-  Eigen::Vector3d legVelocity = Eigen::Vector3d(leggedOdometryKPtr->twist.twist.linear.x, leggedOdometryKPtr->twist.twist.linear.y,
-                                                leggedOdometryKPtr->twist.twist.linear.z);
-
-  // Norm of the velocity
-  double norm = legVelocity.norm();
-
-  // Alias
-  const std::string& legOdometryFrame = dynamic_cast<AnymalStaticTransforms*>(staticTransformsPtr_.get())->getLeggedOdometryFrame();
-
-  // Create the unary measurement
-  graph_msf::UnaryMeasurementXD<Eigen::Vector3d, 3> legVelocityUnaryMeasurement(
-      "Leg_velocity_unary", int(leggedOdometryRate_), legOdometryFrame, legOdometryFrame + sensorFrameCorrectedNameId_,
-      graph_msf::RobustNormEnum::None, 1.0, leggedOdometryKPtr->header.stamp.toSec(), leggedOdometryKPtr->header.frame_id, 1.0,
-      initialSe3AlignmentNoise_, legVelocity, legVelocityUnaryNoise_);
-
-  // Print Summary
-  //  std::cout << "Legged Odometry Velocity: " << legVelocityUnaryMeasurement << std::endl;
-
-  // Printout
-  if (norm < 0.01 && leggedOdometryOdomCallbackCounter_ > 50) {
-    std::cout << "Robot standing still." << std::endl;
-    // Add zero velocity to the graph
-    // this->addZeroVelocityFactor(leggedOdometryKPtr->header.stamp.toSec(), legVelocityUnaryNoise_(0));
-=======
   if (!areYawAndPositionInited()) {
     if (!useGnssUnaryFlag_ && !useLioUnaryFlag_ && !useLioBetweenFlag_ && !useLeggedBetweenFlag_) {
       // Measurement
@@ -596,16 +534,16 @@
           graph_msf::RobustNorm::None(), leggedOdometryKPtr->header.stamp.toSec(), leggedOdometryKPtr->header.frame_id, 1.0,
           initialSe3AlignmentNoise_, Eigen::Isometry3d::Identity(), legPoseBetweenNoise_);
       // Add to graph
-      REGULAR_COUT << GREEN_START << " Legged odometry velocity callback is setting global yaw, as it was not set so far." << COLOR_END << std::endl;
+      REGULAR_COUT << GREEN_START << " Legged odometry velocity callback is setting global yaw, as it was not set so far." << COLOR_END
+                   << std::endl;
       this->initYawAndPosition(unary6DMeasurement);
     }
->>>>>>> 62e96587
   } else {
-    // Only add every 20th measurement
-    int measurementRate = static_cast<int>(leggedOdometryVelocityRate_) / 4;
+    // Only add every 10th measurement
+    int measurementRate = static_cast<int>(leggedOdometryVelocityRate_) / 40;
 
     // Check
-    if ((leggedOdometryOdomCallbackCounter_ % 4) == 0) {
+    if ((leggedOdometryOdomCallbackCounter_ % 40) == 0) {
       // Eigen Type
       Eigen::Vector3d legVelocity = Eigen::Vector3d(leggedOdometryKPtr->twist.twist.linear.x, leggedOdometryKPtr->twist.twist.linear.y,
                                                     leggedOdometryKPtr->twist.twist.linear.z);
