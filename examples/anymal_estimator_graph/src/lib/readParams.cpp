--- conflicted
+++ resolved
@@ -71,19 +71,15 @@
     // GNSS Handler
     gnssHandlerPtr_ = std::make_shared<graph_msf::GnssHandler>();
 
-    // Read Yaw initial guess options
-<<<<<<< HEAD
-    gnssHandlerPtr_->useYawInitialGuessFromFile_ = graph_msf::tryGetParam<bool>("gnss/useYawInitialGuessFromFile", privateNode);
-    gnssHandlerPtr_->yawInitialGuessFromAlignment_ = graph_msf::tryGetParam<bool>("gnss/yawInitialGuessFromAlignment", privateNode);
     // GNSS covariance thresholds
     const auto covarianceVIolationThreshold = graph_msf::tryGetParam<std::vector<double>>("gnss/covarianceVIolationThreshold", privateNode);
 
     gnssHandlerPtr_->covarianceViolationThreshold_ << covarianceVIolationThreshold[0], covarianceVIolationThreshold[1],
         covarianceVIolationThreshold[2];
-=======
+
+    // Read Yaw initial guess options
     gnssHandlerPtr_->setUseYawInitialGuessFromFile(graph_msf::tryGetParam<bool>("gnss/useYawInitialGuessFromFile", privateNode));
     gnssHandlerPtr_->setUseYawInitialGuessFromAlignment(graph_msf::tryGetParam<bool>("gnss/yawInitialGuessFromAlignment", privateNode));
->>>>>>> 62e96587
 
     // Alignment options.
     if (gnssHandlerPtr_->getUseYawInitialGuessFromAlignment()) {
