# User Params
user_params:
  enforceLIOasBetweenMeasurement: true

# Sensor Params
sensor_params:
  lioOdometryRate: 10
  leggedOdometryRate: 400
  gnssRate: 20

# Initialization
initialization_params:
  initialBaseYawDeg: 90 # Initial base yaw in degrees

# Noise Parameters
noise_params:
  ## LiDAR
  ## To JN: Given the full availability of RTK GPS, the relatice uncertainty of the LiDAR odometry should be higher?
<<<<<<< HEAD
  lioPoseUnaryNoise: [ 0.2, 0.2, 0.2, 0.4, 0.4, 0.4 ] # StdDev, ORDER RPY(rad) - XYZ(meters)
=======
  lioPoseUnaryNoise: [ 0.03, 0.03, 0.1, 0.05, 0.05, 0.01] # StdDev, ORDER RPY(rad) - XYZ(meters)
  lioPoseBetweenNoise: [ 0.05, 0.05, 0.1, 0.05, 0.05, 0.01] # StdDev, ORDER RPY(rad) - XYZ(meters)
>>>>>>> 0b4aa64b
  ## Legged Odometry
  legPoseBetweenNoise: [ 0.1, 0.1, 0.2, 0.01, 0.01, 0.05 ] # StdDev, ORDER RPY(rad) - XYZ(meters)
  ## GNSS
  gnssPositionUnaryNoise: 0.01 # x, y, z of global position<|MERGE_RESOLUTION|>--- conflicted
+++ resolved
@@ -1,6 +1,6 @@
 # User Params
 user_params:
-  enforceLIOasBetweenMeasurement: true
+  enforceLIOasBetweenMeasurement: false
 
 # Sensor Params
 sensor_params:
@@ -16,12 +16,8 @@
 noise_params:
   ## LiDAR
   ## To JN: Given the full availability of RTK GPS, the relatice uncertainty of the LiDAR odometry should be higher?
-<<<<<<< HEAD
   lioPoseUnaryNoise: [ 0.2, 0.2, 0.2, 0.4, 0.4, 0.4 ] # StdDev, ORDER RPY(rad) - XYZ(meters)
-=======
-  lioPoseUnaryNoise: [ 0.03, 0.03, 0.1, 0.05, 0.05, 0.01] # StdDev, ORDER RPY(rad) - XYZ(meters)
   lioPoseBetweenNoise: [ 0.05, 0.05, 0.1, 0.05, 0.05, 0.01] # StdDev, ORDER RPY(rad) - XYZ(meters)
->>>>>>> 0b4aa64b
   ## Legged Odometry
   legPoseBetweenNoise: [ 0.1, 0.1, 0.2, 0.01, 0.01, 0.05 ] # StdDev, ORDER RPY(rad) - XYZ(meters)
   ## GNSS
