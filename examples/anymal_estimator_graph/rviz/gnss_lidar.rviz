--- conflicted
+++ resolved
@@ -11,11 +11,7 @@
         - /WorldOdometry1/Covariance1/Position1
         - /OdomIMU1
       Splitter Ratio: 0.5235294103622437
-<<<<<<< HEAD
     Tree Height: 911
-=======
-    Tree Height: 1114
->>>>>>> 3abdba6f
   - Class: rviz/Selection
     Name: Selection
   - Class: rviz/Tool Properties
@@ -98,11 +94,7 @@
       Frames:
         All Enabled: false
         LF_FOOT:
-<<<<<<< HEAD
-          Value: false
-=======
-          Value: true
->>>>>>> 3abdba6f
+          Value: false
         LF_HAA_drive:
           Value: true
         LF_HFE_drive:
@@ -110,11 +102,7 @@
         LF_HFE_output:
           Value: true
         LF_HIP:
-<<<<<<< HEAD
-          Value: false
-=======
-          Value: true
->>>>>>> 3abdba6f
+          Value: false
         LF_KFE_drive:
           Value: true
         LF_SHANK:
@@ -128,11 +116,7 @@
         LF_thigh_fixed:
           Value: true
         LH_FOOT:
-<<<<<<< HEAD
-          Value: false
-=======
-          Value: true
->>>>>>> 3abdba6f
+          Value: false
         LH_HAA_drive:
           Value: true
         LH_HFE_drive:
@@ -140,11 +124,7 @@
         LH_HFE_output:
           Value: true
         LH_HIP:
-<<<<<<< HEAD
-          Value: false
-=======
-          Value: true
->>>>>>> 3abdba6f
+          Value: false
         LH_KFE_drive:
           Value: true
         LH_SHANK:
@@ -158,11 +138,7 @@
         LH_thigh_fixed:
           Value: true
         RF_FOOT:
-<<<<<<< HEAD
-          Value: false
-=======
-          Value: true
->>>>>>> 3abdba6f
+          Value: false
         RF_HAA_drive:
           Value: true
         RF_HFE_drive:
@@ -170,11 +146,7 @@
         RF_HFE_output:
           Value: true
         RF_HIP:
-<<<<<<< HEAD
-          Value: false
-=======
-          Value: true
->>>>>>> 3abdba6f
+          Value: false
         RF_KFE_drive:
           Value: true
         RF_SHANK:
@@ -188,11 +160,7 @@
         RF_thigh_fixed:
           Value: true
         RH_FOOT:
-<<<<<<< HEAD
-          Value: false
-=======
-          Value: true
->>>>>>> 3abdba6f
+          Value: false
         RH_HAA_drive:
           Value: true
         RH_HFE_drive:
@@ -200,11 +168,7 @@
         RH_HFE_output:
           Value: true
         RH_HIP:
-<<<<<<< HEAD
-          Value: false
-=======
-          Value: true
->>>>>>> 3abdba6f
+          Value: false
         RH_KFE_drive:
           Value: true
         RH_SHANK:
@@ -216,19 +180,11 @@
         RH_shank_fixed:
           Value: true
         RH_thigh_fixed:
-<<<<<<< HEAD
           Value: false
         base:
           Value: true
         base_inertia:
           Value: false
-=======
-          Value: true
-        base:
-          Value: true
-        base_inertia:
-          Value: true
->>>>>>> 3abdba6f
         base_inverted:
           Value: true
         battery:
@@ -236,11 +192,8 @@
         body_top:
           Value: true
         bottom_shell:
-<<<<<<< HEAD
           Value: false
         default:
-=======
->>>>>>> 3abdba6f
           Value: true
         depth_camera_front_lower_camera:
           Value: true
@@ -343,58 +296,29 @@
         face_front:
           Value: true
         face_rear:
-<<<<<<< HEAD
-          Value: false
-=======
-          Value: true
->>>>>>> 3abdba6f
+          Value: false
         face_shell_front:
           Value: true
         face_shell_rear:
           Value: true
-<<<<<<< HEAD
-=======
-        feetcenter:
-          Value: true
-        footprint:
-          Value: true
->>>>>>> 3abdba6f
         gps:
           Value: true
         hatch_shell:
           Value: true
         hbc_receiver:
           Value: true
-<<<<<<< HEAD
         hdr_cam_1:
           Value: true
         hdr_cam_2:
-=======
-        hdr_cam_front:
-          Value: true
-        hdr_cam_rear:
->>>>>>> 3abdba6f
           Value: true
         imu_link:
           Value: true
         lidar:
           Value: true
         lidar_parent:
-<<<<<<< HEAD
-=======
           Value: true
         map_o3d:
->>>>>>> 3abdba6f
-          Value: true
-        map_o3d:
-          Value: true
-<<<<<<< HEAD
-=======
-        map_o3d_localization_manager:
-          Value: true
-        odom:
-          Value: true
->>>>>>> 3abdba6f
+          Value: true
         odom_graph_msf:
           Value: true
         odom_o3d:
@@ -420,7 +344,6 @@
       Show Axes: true
       Show Names: true
       Tree:
-<<<<<<< HEAD
         base:
           LF_HAA_drive:
             {}
@@ -469,72 +392,6 @@
               depth_camera_front_lower_camera_parent:
                 depth_camera_front_lower_depth_frame:
                   depth_camera_front_lower_depth_optical_frame:
-=======
-        odom:
-          base:
-            LF_HAA_drive:
-              LF_HIP:
-                LF_hip_fixed:
-                  LF_HFE_output:
-                    LF_THIGH:
-                      LF_HFE_drive:
-                        LF_thigh_fixed:
-                          LF_KFE_drive:
-                            LF_SHANK:
-                              LF_shank_fixed:
-                                LF_FOOT:
-                                  {}
-            LH_HAA_drive:
-              LH_HIP:
-                LH_hip_fixed:
-                  LH_HFE_output:
-                    LH_THIGH:
-                      LH_HFE_drive:
-                        LH_thigh_fixed:
-                          LH_KFE_drive:
-                            LH_SHANK:
-                              LH_shank_fixed:
-                                LH_FOOT:
-                                  {}
-            RF_HAA_drive:
-              RF_HIP:
-                RF_hip_fixed:
-                  RF_HFE_output:
-                    RF_THIGH:
-                      RF_HFE_drive:
-                        RF_thigh_fixed:
-                          RF_KFE_drive:
-                            RF_SHANK:
-                              RF_shank_fixed:
-                                RF_FOOT:
-                                  {}
-            RH_HAA_drive:
-              RH_HIP:
-                RH_hip_fixed:
-                  RH_HFE_output:
-                    RH_THIGH:
-                      RH_HFE_drive:
-                        RH_thigh_fixed:
-                          RH_KFE_drive:
-                            RH_SHANK:
-                              RH_shank_fixed:
-                                RH_FOOT:
-                                  {}
-            base_inertia:
-              {}
-            base_inverted:
-              {}
-            battery:
-              {}
-            body_top:
-              {}
-            bottom_shell:
-              {}
-            depth_camera_left_camera:
-              depth_camera_left_camera_parent:
-                depth_camera_left_depth_frame:
-                  depth_camera_left_depth_optical_frame:
->>>>>>> 3abdba6f
                     {}
                 depth_camera_front_lower_infra1_frame:
                   depth_camera_front_lower_infra1_optical_frame:
@@ -553,7 +410,6 @@
                 depth_camera_front_upper_infra2_frame:
                   depth_camera_front_upper_infra2_optical_frame:
                     {}
-<<<<<<< HEAD
             face_shell_front:
               {}
             wide_angle_camera_front_camera:
@@ -590,94 +446,9 @@
                 hdr_cam_1:
                   {}
           gps:
-=======
-            docking_socket:
-              {}
-            face_front:
-              depth_camera_front_lower_camera:
-                depth_camera_front_lower_camera_parent:
-                  depth_camera_front_lower_depth_frame:
-                    depth_camera_front_lower_depth_optical_frame:
-                      {}
-                  depth_camera_front_lower_infra1_frame:
-                    depth_camera_front_lower_infra1_optical_frame:
-                      {}
-                  depth_camera_front_lower_infra2_frame:
-                    depth_camera_front_lower_infra2_optical_frame:
-                      {}
-              depth_camera_front_upper_camera:
-                depth_camera_front_upper_camera_parent:
-                  depth_camera_front_upper_depth_frame:
-                    depth_camera_front_upper_depth_optical_frame:
-                      {}
-                  depth_camera_front_upper_infra1_frame:
-                    depth_camera_front_upper_infra1_optical_frame:
-                      {}
-                  depth_camera_front_upper_infra2_frame:
-                    depth_camera_front_upper_infra2_optical_frame:
-                      {}
-              face_shell_front:
-                {}
-              wide_angle_camera_front_camera:
-                wide_angle_camera_front_camera_parent:
-                  hdr_cam_rear:
-                    {}
-            face_rear:
-              depth_camera_rear_lower_camera:
-                depth_camera_rear_lower_camera_parent:
-                  depth_camera_rear_lower_depth_frame:
-                    depth_camera_rear_lower_depth_optical_frame:
-                      {}
-                  depth_camera_rear_lower_infra1_frame:
-                    depth_camera_rear_lower_infra1_optical_frame:
-                      {}
-                  depth_camera_rear_lower_infra2_frame:
-                    depth_camera_rear_lower_infra2_optical_frame:
-                      {}
-              depth_camera_rear_upper_camera:
-                depth_camera_rear_upper_camera_parent:
-                  depth_camera_rear_upper_depth_frame:
-                    depth_camera_rear_upper_depth_optical_frame:
-                      {}
-                  depth_camera_rear_upper_infra1_frame:
-                    depth_camera_rear_upper_infra1_optical_frame:
-                      {}
-                  depth_camera_rear_upper_infra2_frame:
-                    depth_camera_rear_upper_infra2_optical_frame:
-                      {}
-              face_shell_rear:
-                {}
-              wide_angle_camera_rear_camera:
-                wide_angle_camera_rear_camera_parent:
-                  hdr_cam_front:
-                    {}
-            gps:
-              {}
-            hatch_shell:
-              {}
-            hbc_receiver:
-              {}
-            imu_link:
-              {}
-            lidar_parent:
-              lidar:
-                map_o3d:
-                  raw_rs_o3d:
-                    {}
-                odom_o3d:
-                  {}
-            odom_graph_msf:
-              world_graph_msf:
-                map_o3d_graph_msf_aligned:
-                  {}
-            top_shell:
-              {}
-          feetcenter:
->>>>>>> 3abdba6f
             {}
           hatch_shell:
             {}
-<<<<<<< HEAD
           hbc_receiver:
             {}
           imu_link:
@@ -693,9 +464,6 @@
             world_graph_msf:
               {}
           top_shell:
-=======
-          map_o3d_localization_manager:
->>>>>>> 3abdba6f
             {}
       Update Interval: 0
       Value: true
@@ -1168,11 +936,7 @@
   Views:
     Current:
       Class: rviz/Orbit
-<<<<<<< HEAD
       Distance: 10
-=======
-      Distance: 8.034207344055176
->>>>>>> 3abdba6f
       Enable Stereo Rendering:
         Stereo Eye Separation: 0.05999999865889549
         Stereo Focal Distance: 1
@@ -1188,7 +952,6 @@
       Invert Z Axis: false
       Name: Current View
       Near Clip Distance: 0.009999999776482582
-<<<<<<< HEAD
       Pitch: 0.7853981852531433
       Target Frame: base
       Yaw: 0.7853981852531433
@@ -1200,19 +963,6 @@
   Hide Left Dock: true
   Hide Right Dock: false
   QMainWindow State: 000000ff00000000fd00000004000000000000024500000506fc0200000009fb0000001200530065006c0065006300740069006f006e00000001e10000009b0000005c00fffffffb0000001e0054006f006f006c002000500072006f0070006500720074006900650073020000073c000004f000000185000000b0fb000000120056006900650077007300200054006f006f02000001df000002110000018500000122fb000000200054006f006f006c002000500072006f0070006500720074006900650073003203000002880000011d000002210000017afb000000100044006900730070006c006100790073000000003d00000456000000c900fffffffb0000000a005600690065007700730000000499000000aa000000a400fffffffb0000002000730065006c0065006300740069006f006e00200062007500660066006500720200000138000000aa0000023a00000294fb00000014005700690064006500530074006500720065006f02000000e6000000d2000003ee0000030bfb0000000c004b0069006e0065006300740200000186000001060000030c00000261000000010000015f00000506fc0200000002fb0000001e0054006f006f006c002000500072006f00700065007200740069006500730100000041000000780000000000000000fb0000001200530065006c0065006300740069006f006e010000025a000000b200000000000000000000000200000490000000a9fc0100000001fb0000000a00560069006500770073030000004e00000080000002e100000197000000030000064f0000003efc0100000002fb0000000800540069006d006500000000000000064f000004f300fffffffb0000000800540069006d00650100000000000004500000000000000000000004dc0000050600000004000000040000000800000008fc0000000100000002000000010000000a0054006f006f006c00730100000000ffffffff0000000000000000
-=======
-      Pitch: 0.3753988742828369
-      Target Frame: lidar
-      Yaw: 3.670403242111206
-    Saved: ~
-Window Geometry:
-  Displays:
-    collapsed: false
-  Height: 1403
-  Hide Left Dock: false
-  Hide Right Dock: true
-  QMainWindow State: 000000ff00000000fd00000004000000000000019100000521fc0200000008fb0000001200530065006c0065006300740069006f006e00000001e10000009b0000005c00fffffffb0000001e0054006f006f006c002000500072006f0070006500720074006900650073020000073c000004f000000185000000b0fb000000120056006900650077007300200054006f006f02000001df000002110000018500000122fb000000200054006f006f006c002000500072006f0070006500720074006900650073003203000002880000011d000002210000017afb000000100044006900730070006c006100790073010000003d00000521000000c900fffffffb0000002000730065006c0065006300740069006f006e00200062007500660066006500720200000138000000aa0000023a00000294fb00000014005700690064006500530074006500720065006f02000000e6000000d2000003ee0000030bfb0000000c004b0069006e0065006300740200000186000001060000030c00000261000000010000015f00000521fc0200000003fb0000001e0054006f006f006c002000500072006f00700065007200740069006500730100000041000000780000000000000000fb0000000a00560069006500770073000000003d00000521000000a400fffffffb0000001200530065006c0065006300740069006f006e010000025a000000b200000000000000000000000200000490000000a9fc0100000001fb0000000a00560069006500770073030000004e00000080000002e100000197000000030000064f0000003efc0100000002fb0000000800540069006d006500000000000000064f0000041800fffffffb0000000800540069006d00650100000000000004500000000000000000000005410000052100000004000000040000000800000008fc0000000100000002000000010000000a0054006f006f006c00730100000000ffffffff0000000000000000
->>>>>>> 3abdba6f
   Selection:
     collapsed: false
   Time:
@@ -1221,12 +971,6 @@
     collapsed: false
   Views:
     collapsed: true
-<<<<<<< HEAD
   Width: 1244
   X: 1316
-  Y: 27
-=======
-  Width: 1752
-  X: 2560
-  Y: 0
->>>>>>> 3abdba6f
+  Y: 27