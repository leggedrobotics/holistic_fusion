Panels:
  - Class: rviz/Displays
    Help Height: 138
    Name: Displays
    Property Tree Widget:
      Expanded:
        - /Global Options1
<<<<<<< HEAD
        - /Odometry1/Covariance1/Position1
        - /Odometry1/Covariance1/Orientation1
        - /World_to_imu1/Covariance1
        - /World_to_imu1/Covariance1/Position1
        - /World_to_imu1/Covariance1/Orientation1
      Splitter Ratio: 0.3381924331188202
    Tree Height: 1087
=======
        - /TF1/Frames1
        - /WorldOdometry1/Covariance1
      Splitter Ratio: 0.5235294103622437
    Tree Height: 2282
>>>>>>> 81dd7c62
  - Class: rviz/Selection
    Name: Selection
  - Class: rviz/Tool Properties
    Expanded:
      - /2D Pose Estimate1
      - /2D Nav Goal1
      - /Publish Point1
    Name: Tool Properties
    Splitter Ratio: 0.5886790156364441
  - Class: rviz/Views
    Expanded:
      - /Current View1
    Name: Views
    Splitter Ratio: 0.5
  - Class: rviz/Time
    Experimental: false
    Name: Time
    SyncMode: 0
    SyncSource: FilteredPointCloud
Preferences:
  PromptSaveOnExit: true
Toolbars:
  toolButtonStyle: 2
Visualization Manager:
  Class: ""
  Displays:
    - Alpha: 1
      Class: rviz/Axes
      Enabled: true
      Length: 1
      Name: Axes_world
      Radius: 0.10000000149011612
      Reference Frame: world_graph_msf
      Value: true
    - Alpha: 1
      Class: rviz/Axes
      Enabled: false
      Length: 1
      Name: Axes_odom
      Radius: 0.10000000149011612
      Reference Frame: odom_graph_msf
<<<<<<< HEAD
      Value: true
=======
      Show Trail: false
      Value: false
>>>>>>> 81dd7c62
    - Alpha: 1
      Class: rviz/Axes
      Enabled: false
      Length: 1
      Name: Axes_enu
      Radius: 0.10000000149011612
      Reference Frame: east_north_up_gmsf
<<<<<<< HEAD
      Value: true
=======
      Show Trail: false
      Value: false
>>>>>>> 81dd7c62
    - Alpha: 1
      Class: rviz/Axes
      Enabled: false
      Length: 1
      Name: Axes_map
      Radius: 0.10000000149011612
<<<<<<< HEAD
      Reference Frame: compslam_lio/camera_init_CORRECTED_gmsf
      Value: true
=======
      Reference Frame: compslam_lio/camera_init_CORRECTED_graph_msf_aligned
      Show Trail: false
      Value: false
>>>>>>> 81dd7c62
    - Alpha: 0.5
      Cell Size: 1
      Class: rviz/Grid
      Color: 160; 160; 164
      Enabled: true
      Line Style:
        Line Width: 0.029999999329447746
        Value: Lines
      Name: Grid
      Normal Cell Count: 0
      Offset:
        X: 0
        Y: 0
        Z: 0
      Plane: XY
      Plane Cell Count: 10
      Reference Frame: <Fixed Frame>
      Value: true
    - Class: rviz/TF
      Enabled: true
      Frame Timeout: 15
      Frames:
        All Enabled: false
        LF_FOOT:
<<<<<<< HEAD
          Value: true
        LF_HAA_drive:
          Value: true
        LF_HFE_drive:
          Value: true
        LF_HFE_output:
          Value: true
        LF_HIP:
          Value: true
        LF_KFE_drive:
          Value: true
=======
          Value: false
        LF_HAA:
          Value: false
        LF_HFE:
          Value: false
        LF_HIP:
          Value: false
        LF_KFE:
          Value: false
>>>>>>> 81dd7c62
        LF_SHANK:
          Value: false
        LF_THIGH:
          Value: false
        LF_hip_fixed:
          Value: false
        LF_shank_fixed:
          Value: false
        LF_thigh_fixed:
          Value: false
        LH_FOOT:
<<<<<<< HEAD
          Value: true
        LH_HAA_drive:
          Value: true
        LH_HFE_drive:
          Value: true
        LH_HFE_output:
          Value: true
        LH_HIP:
          Value: true
        LH_KFE_drive:
          Value: true
=======
          Value: false
        LH_HAA:
          Value: false
        LH_HFE:
          Value: false
        LH_HIP:
          Value: false
        LH_KFE:
          Value: false
>>>>>>> 81dd7c62
        LH_SHANK:
          Value: false
        LH_THIGH:
          Value: false
        LH_hip_fixed:
          Value: false
        LH_shank_fixed:
          Value: false
        LH_thigh_fixed:
          Value: false
        RF_FOOT:
<<<<<<< HEAD
          Value: true
        RF_HAA_drive:
          Value: true
        RF_HFE_drive:
          Value: true
        RF_HFE_output:
          Value: true
        RF_HIP:
          Value: true
        RF_KFE_drive:
          Value: true
=======
          Value: false
        RF_HAA:
          Value: false
        RF_HFE:
          Value: false
        RF_HIP:
          Value: false
        RF_KFE:
          Value: false
>>>>>>> 81dd7c62
        RF_SHANK:
          Value: false
        RF_THIGH:
          Value: false
        RF_hip_fixed:
          Value: false
        RF_shank_fixed:
          Value: false
        RF_thigh_fixed:
          Value: false
        RH_FOOT:
<<<<<<< HEAD
          Value: true
        RH_HAA_drive:
          Value: true
        RH_HFE_drive:
          Value: true
        RH_HFE_output:
          Value: true
        RH_HIP:
          Value: true
        RH_KFE_drive:
          Value: true
=======
          Value: false
        RH_HAA:
          Value: false
        RH_HFE:
          Value: false
        RH_HIP:
          Value: false
        RH_KFE:
          Value: false
>>>>>>> 81dd7c62
        RH_SHANK:
          Value: false
        RH_THIGH:
          Value: false
        RH_hip_fixed:
          Value: false
        RH_shank_fixed:
          Value: false
        RH_thigh_fixed:
<<<<<<< HEAD
          Value: true
        base:
          Value: true
        base_inertia:
          Value: true
        basement:
          Value: true
        basement__basement_link:
          Value: true
        basement__basement_link__collision__basement_collision:
          Value: true
        basement__basement_link__visual__basement_visual:
          Value: true
        battery:
          Value: true
        body_top:
          Value: true
        bottom_shell:
          Value: true
        control:
          Value: true
        depth_camera_front_lower_camera:
          Value: true
        depth_camera_front_lower_camera_parent:
          Value: true
        depth_camera_front_lower_color_frame:
          Value: true
        depth_camera_front_lower_color_optical_frame:
          Value: true
        depth_camera_front_lower_depth_frame:
          Value: true
        depth_camera_front_lower_depth_optical_frame:
          Value: true
        depth_camera_front_upper_camera:
          Value: true
        depth_camera_front_upper_camera_parent:
          Value: true
        depth_camera_front_upper_color_frame:
          Value: true
        depth_camera_front_upper_color_optical_frame:
          Value: true
        depth_camera_front_upper_depth_frame:
          Value: true
        depth_camera_front_upper_depth_optical_frame:
          Value: true
=======
          Value: false
        aft_mapped:
          Value: false
        aft_mapped_to_init_CORRECTED:
          Value: false
        base:
          Value: true
        base_inertia:
          Value: false
        battery:
          Value: false
        body_top:
          Value: false
        bottom_shell:
          Value: false
        camera:
          Value: false
        camera_CORRECTED:
          Value: false
        camera_init:
          Value: false
        camera_init_CORRECTED:
          Value: false
        camera_init_GRAVITY_ALIGNED:
          Value: false
        compslam_lio/aft_mapped:
          Value: false
        compslam_lio/aft_mapped_to_init_CORRECTED:
          Value: false
        compslam_lio/camera:
          Value: false
        compslam_lio/camera_CORRECTED:
          Value: false
        compslam_lio/camera_init:
          Value: false
        compslam_lio/camera_init_CORRECTED:
          Value: false
        compslam_lio/camera_init_CORRECTED_gmsf:
          Value: false
        compslam_lio/camera_init_CORRECTED_graph_msf_aligned:
          Value: false
        compslam_lio/camera_init_GRAVITY_ALIGNED:
          Value: false
        compslam_lio/laser_odom:
          Value: false
        compslam_lio/laser_odom_CORRECTED:
          Value: false
        depth_camera_front_camera:
          Value: false
        depth_camera_front_camera_parent:
          Value: false
        depth_camera_front_depth_frame:
          Value: false
        depth_camera_front_depth_optical_frame:
          Value: false
        depth_camera_front_infra1_frame:
          Value: false
        depth_camera_front_infra1_optical_frame:
          Value: false
        depth_camera_front_infra2_frame:
          Value: false
        depth_camera_front_infra2_optical_frame:
          Value: false
>>>>>>> 81dd7c62
        depth_camera_left_camera:
          Value: false
        depth_camera_left_camera_parent:
<<<<<<< HEAD
          Value: true
        depth_camera_left_color_frame:
          Value: true
        depth_camera_left_color_optical_frame:
          Value: true
=======
          Value: false
>>>>>>> 81dd7c62
        depth_camera_left_depth_frame:
          Value: false
        depth_camera_left_depth_optical_frame:
<<<<<<< HEAD
          Value: true
        depth_camera_rear_lower_camera:
          Value: true
        depth_camera_rear_lower_camera_parent:
          Value: true
        depth_camera_rear_lower_color_frame:
          Value: true
        depth_camera_rear_lower_color_optical_frame:
          Value: true
        depth_camera_rear_lower_depth_frame:
          Value: true
        depth_camera_rear_lower_depth_optical_frame:
          Value: true
        depth_camera_rear_upper_camera:
          Value: true
        depth_camera_rear_upper_camera_parent:
          Value: true
        depth_camera_rear_upper_color_frame:
          Value: true
        depth_camera_rear_upper_color_optical_frame:
          Value: true
        depth_camera_rear_upper_depth_frame:
          Value: true
        depth_camera_rear_upper_depth_optical_frame:
          Value: true
=======
          Value: false
        depth_camera_left_infra1_frame:
          Value: false
        depth_camera_left_infra1_optical_frame:
          Value: false
        depth_camera_left_infra2_frame:
          Value: false
        depth_camera_left_infra2_optical_frame:
          Value: false
        depth_camera_rear_camera:
          Value: false
        depth_camera_rear_camera_parent:
          Value: false
        depth_camera_rear_depth_frame:
          Value: false
        depth_camera_rear_depth_optical_frame:
          Value: false
        depth_camera_rear_infra1_frame:
          Value: false
        depth_camera_rear_infra1_optical_frame:
          Value: false
        depth_camera_rear_infra2_frame:
          Value: false
        depth_camera_rear_infra2_optical_frame:
          Value: false
>>>>>>> 81dd7c62
        depth_camera_right_camera:
          Value: false
        depth_camera_right_camera_parent:
<<<<<<< HEAD
          Value: true
        depth_camera_right_color_frame:
          Value: true
        depth_camera_right_color_optical_frame:
          Value: true
        depth_camera_right_depth_frame:
          Value: true
        depth_camera_right_depth_optical_frame:
          Value: true
        docking_socket:
=======
          Value: false
        depth_camera_right_depth_frame:
          Value: false
        depth_camera_right_depth_optical_frame:
          Value: false
        depth_camera_right_infra1_frame:
          Value: false
        depth_camera_right_infra1_optical_frame:
          Value: false
        depth_camera_right_infra2_frame:
          Value: false
        depth_camera_right_infra2_optical_frame:
          Value: false
        docking_hatch_cover:
          Value: false
        docking_station:
          Value: false
        docking_station__apriltag36_11_00000_link:
          Value: false
        docking_station__apriltag36_11_00000_link__visual__apriltag36_11_00000_visual:
          Value: false
        docking_station__apriltag36_11_00001_link:
          Value: false
        docking_station__apriltag36_11_00001_link__visual__apriltag36_11_00001_visual:
          Value: false
        docking_station__apriltag36_11_00002_link:
          Value: false
        docking_station__apriltag36_11_00002_link__visual__apriltag36_11_00002_visual:
          Value: false
        docking_station__apriltag36_11_00003_link:
          Value: false
        docking_station__apriltag36_11_00003_link__visual__apriltag36_11_00003_visual:
          Value: false
        docking_station__docking_port_link:
          Value: false
        docking_station__docking_port_link__visual__docking_port_visual:
          Value: false
        east_north_up_graph_msf_aligned:
>>>>>>> 81dd7c62
          Value: true
        face_front:
          Value: false
        face_rear:
<<<<<<< HEAD
          Value: true
        face_shell_front:
          Value: true
        face_shell_rear:
          Value: true
        feetcenter:
          Value: true
        footprint:
          Value: true
        hatch_shell:
          Value: true
        hbc_receiver:
          Value: true
        imu_link:
          Value: true
        lidar:
          Value: true
        lidar_parent:
          Value: true
        loco_footprint:
          Value: true
        map:
          Value: true
        map_o3d:
          Value: true
        map_o3d_gmsf:
          Value: true
=======
          Value: false
        feetcenter:
          Value: false
        footprint:
          Value: false
        front_handle:
          Value: false
        gps:
          Value: true
        ground_plane:
          Value: false
        ground_plane__link:
          Value: false
        ground_plane__link__collision__collision:
          Value: false
        ground_plane__link__visual__visual:
          Value: false
        handle:
          Value: false
        imu_link:
          Value: true
        interface_hatch:
          Value: false
        laser_odom:
          Value: false
        laser_odom_CORRECTED:
          Value: false
        lidar:
          Value: true
        map:
          Value: false
>>>>>>> 81dd7c62
        odom:
          Value: false
        odom_graph_msf:
<<<<<<< HEAD
          Value: true
        odom_o3d:
          Value: true
        point_cloud_odom:
          Value: true
        raw_rs_o3d:
          Value: true
=======
          Value: false
        perception_head_cage:
          Value: false
        remote:
          Value: false
>>>>>>> 81dd7c62
        top_shell:
          Value: false
        wide_angle_camera_front_camera:
          Value: false
        wide_angle_camera_front_camera_parent:
          Value: false
        wide_angle_camera_rear_camera:
          Value: false
        wide_angle_camera_rear_camera_parent:
<<<<<<< HEAD
          Value: true
        world:
          Value: true
=======
          Value: false
>>>>>>> 81dd7c62
        world_graph_msf:
          Value: false
      Marker Alpha: 1
      Marker Scale: 1
      Name: TF
      Show Arrows: false
      Show Axes: true
      Show Names: true
      Tree:
<<<<<<< HEAD
        world:
          odom:
            base:
              LF_HAA_drive:
                LF_HIP:
                  LF_hip_fixed:
                    LF_HFE_output:
                      LF_THIGH:
                        LF_HFE_drive:
                          LF_thigh_fixed:
                            LF_KFE_drive:
                              LF_SHANK:
                                LF_shank_fixed:
                                  LF_FOOT:
                                    {}
              LH_HAA_drive:
                LH_HIP:
                  LH_hip_fixed:
                    LH_HFE_output:
                      LH_THIGH:
                        LH_HFE_drive:
                          LH_thigh_fixed:
                            LH_KFE_drive:
                              LH_SHANK:
                                LH_shank_fixed:
                                  LH_FOOT:
                                    {}
              RF_HAA_drive:
                RF_HIP:
                  RF_hip_fixed:
                    RF_HFE_output:
                      RF_THIGH:
                        RF_HFE_drive:
                          RF_thigh_fixed:
                            RF_KFE_drive:
                              RF_SHANK:
                                RF_shank_fixed:
                                  RF_FOOT:
                                    {}
              RH_HAA_drive:
                RH_HIP:
                  RH_hip_fixed:
                    RH_HFE_output:
                      RH_THIGH:
                        RH_HFE_drive:
                          RH_thigh_fixed:
                            RH_KFE_drive:
                              RH_SHANK:
                                RH_shank_fixed:
                                  RH_FOOT:
                                    {}
              base_inertia:
                {}
              battery:
                {}
              body_top:
                {}
              bottom_shell:
                {}
              depth_camera_left_camera:
                depth_camera_left_camera_parent:
                  depth_camera_left_color_frame:
                    depth_camera_left_color_optical_frame:
=======
        compslam_lio/camera_init_CORRECTED_gmsf:
          compslam_lio/camera_init_CORRECTED:
            compslam_lio/aft_mapped_to_init_CORRECTED:
              {}
            compslam_lio/camera_CORRECTED:
              {}
            compslam_lio/camera_init:
              compslam_lio/aft_mapped:
                {}
              compslam_lio/camera:
                {}
              compslam_lio/laser_odom:
                {}
            compslam_lio/camera_init_GRAVITY_ALIGNED:
              {}
            compslam_lio/laser_odom_CORRECTED:
              {}
        odom:
          base:
            LF_HAA:
              LF_HIP:
                LF_hip_fixed:
                  LF_HFE:
                    LF_THIGH:
                      LF_thigh_fixed:
                        LF_KFE:
                          LF_SHANK:
                            LF_shank_fixed:
                              LF_FOOT:
                                {}
            LH_HAA:
              LH_HIP:
                LH_hip_fixed:
                  LH_HFE:
                    LH_THIGH:
                      LH_thigh_fixed:
                        LH_KFE:
                          LH_SHANK:
                            LH_shank_fixed:
                              LH_FOOT:
                                {}
            RF_HAA:
              RF_HIP:
                RF_hip_fixed:
                  RF_HFE:
                    RF_THIGH:
                      RF_thigh_fixed:
                        RF_KFE:
                          RF_SHANK:
                            RF_shank_fixed:
                              RF_FOOT:
                                {}
            RH_HAA:
              RH_HIP:
                RH_hip_fixed:
                  RH_HFE:
                    RH_THIGH:
                      RH_thigh_fixed:
                        RH_KFE:
                          RH_SHANK:
                            RH_shank_fixed:
                              RH_FOOT:
                                {}
            base_inertia:
              {}
            battery:
              {}
            body_top:
              {}
            bottom_shell:
              {}
            depth_camera_left_camera:
              depth_camera_left_camera_parent:
                depth_camera_left_depth_frame:
                  depth_camera_left_depth_optical_frame:
                    {}
                depth_camera_left_infra1_frame:
                  depth_camera_left_infra1_optical_frame:
                    {}
                depth_camera_left_infra2_frame:
                  depth_camera_left_infra2_optical_frame:
                    {}
            depth_camera_right_camera:
              depth_camera_right_camera_parent:
                depth_camera_right_depth_frame:
                  depth_camera_right_depth_optical_frame:
                    {}
                depth_camera_right_infra1_frame:
                  depth_camera_right_infra1_optical_frame:
                    {}
                depth_camera_right_infra2_frame:
                  depth_camera_right_infra2_optical_frame:
                    {}
            docking_hatch_cover:
              {}
            face_front:
              depth_camera_front_camera:
                depth_camera_front_camera_parent:
                  depth_camera_front_depth_frame:
                    depth_camera_front_depth_optical_frame:
                      {}
                  depth_camera_front_infra1_frame:
                    depth_camera_front_infra1_optical_frame:
                      {}
                  depth_camera_front_infra2_frame:
                    depth_camera_front_infra2_optical_frame:
>>>>>>> 81dd7c62
                      {}
                  depth_camera_left_depth_frame:
                    depth_camera_left_depth_optical_frame:
                      {}
              depth_camera_right_camera:
                depth_camera_right_camera_parent:
                  depth_camera_right_color_frame:
                    depth_camera_right_color_optical_frame:
                      {}
                  depth_camera_right_depth_frame:
                    depth_camera_right_depth_optical_frame:
                      {}
              docking_socket:
                {}
              face_front:
                depth_camera_front_lower_camera:
                  depth_camera_front_lower_camera_parent:
                    depth_camera_front_lower_color_frame:
                      depth_camera_front_lower_color_optical_frame:
                        {}
                    depth_camera_front_lower_depth_frame:
                      depth_camera_front_lower_depth_optical_frame:
                        {}
                depth_camera_front_upper_camera:
                  depth_camera_front_upper_camera_parent:
                    depth_camera_front_upper_color_frame:
                      depth_camera_front_upper_color_optical_frame:
                        {}
                    depth_camera_front_upper_depth_frame:
                      depth_camera_front_upper_depth_optical_frame:
                        {}
                face_shell_front:
                  {}
<<<<<<< HEAD
                wide_angle_camera_front_camera:
                  wide_angle_camera_front_camera_parent:
                    {}
              face_rear:
                depth_camera_rear_lower_camera:
                  depth_camera_rear_lower_camera_parent:
                    depth_camera_rear_lower_color_frame:
                      depth_camera_rear_lower_color_optical_frame:
                        {}
                    depth_camera_rear_lower_depth_frame:
                      depth_camera_rear_lower_depth_optical_frame:
                        {}
                depth_camera_rear_upper_camera:
                  depth_camera_rear_upper_camera_parent:
                    depth_camera_rear_upper_color_frame:
                      depth_camera_rear_upper_color_optical_frame:
                        {}
                    depth_camera_rear_upper_depth_frame:
                      depth_camera_rear_upper_depth_optical_frame:
                        {}
                face_shell_rear:
=======
            front_handle:
              {}
            gps:
              {}
            handle:
              {}
            imu_link:
              {}
            interface_hatch:
              {}
            odom_graph_msf:
              world_graph_msf:
                compslam_lio/camera_init_CORRECTED_graph_msf_aligned:
                  {}
                east_north_up_graph_msf_aligned:
>>>>>>> 81dd7c62
                  {}
                wide_angle_camera_rear_camera:
                  wide_angle_camera_rear_camera_parent:
                    {}
              hatch_shell:
                {}
              hbc_receiver:
                {}
              imu_link:
                {}
              lidar_parent:
                lidar:
                  map_o3d:
                    raw_rs_o3d:
                      {}
                  odom_o3d:
                    {}
              odom_graph_msf:
                world_graph_msf:
                  map_o3d_gmsf:
                    {}
              top_shell:
                {}
            control:
              {}
            feetcenter:
              {}
            footprint:
              {}
            loco_footprint:
              {}
            map:
              basement:
                basement__basement_link:
                  basement__basement_link__collision__basement_collision:
                    {}
                  basement__basement_link__visual__basement_visual:
                    {}
            point_cloud_odom:
              {}
      Update Interval: 0
      Value: true
    - Alpha: 1
      Autocompute Intensity Bounds: false
      Autocompute Value Bounds:
        Max Value: 10
        Min Value: -10
        Value: true
      Axis: Z
      Channel Name: z
      Class: rviz/PointCloud2
      Color: 255; 255; 255
      Color Transformer: Intensity
      Decay Time: 0
      Enabled: true
      Invert Rainbow: false
      Max Color: 255; 255; 255
      Max Intensity: 16.27729034423828
      Min Color: 0; 0; 0
      Min Intensity: -3.2934958934783936
      Name: FilteredPointCloud
      Position Transformer: XYZ
      Queue Size: 10
      Selectable: true
      Size (Pixels): 2
      Size (m): 0.009999999776482582
      Style: Points
      Topic: /lidar/point_cloud
      Unreliable: false
      Use Fixed Frame: true
      Use rainbow: true
      Value: true
    - Alpha: 1
      Autocompute Intensity Bounds: true
      Class: grid_map_rviz_plugin/GridMap
      Color: 200; 200; 200
      Color Layer: elevation
      Color Transformer: GridMapLayer
      ColorMap: default
      Enabled: true
      Grid Cell Decimation: 1
      Grid Line Thickness: 0.10000000149011612
      Height Layer: elevation
      Height Transformer: GridMapLayer
      History Length: 1
      Invert ColorMap: false
      Max Color: 255; 255; 255
      Max Intensity: 10
      Min Color: 0; 0; 0
      Min Intensity: 0
      Name: GridMap
      Show Grid Lines: true
      Topic: /elevation_mapping/elevation_map
      Unreliable: false
      Use ColorMap: true
      Value: true
    - Alpha: 1
      Buffer Length: 1
      Class: rviz/Path
      Color: 255; 255; 255
      Enabled: true
      Head Diameter: 0.30000001192092896
      Head Length: 0.20000000298023224
      Length: 0.30000001192092896
      Line Style: Lines
      Line Width: 0.029999999329447746
      Name: OdomImuEstimated
      Offset:
        X: 0
        Y: 0
        Z: 0
      Pose Color: 255; 85; 255
      Pose Style: None
      Queue Size: 10
      Radius: 0.029999999329447746
      Shaft Diameter: 0.10000000149011612
      Shaft Length: 0.10000000149011612
      Topic: /graph_msf/est_path_odom_imu
      Unreliable: false
      Value: true
    - Alpha: 1
      Buffer Length: 1
      Class: rviz/Path
      Color: 114; 159; 207
      Enabled: true
      Head Diameter: 0.30000001192092896
      Head Length: 0.20000000298023224
      Length: 0.30000001192092896
      Line Style: Lines
      Line Width: 0.029999999329447746
      Name: WorldImuEstimated
      Offset:
        X: 0
        Y: 0
        Z: 0
      Pose Color: 255; 85; 255
      Pose Style: None
      Queue Size: 10
      Radius: 0.029999999329447746
      Shaft Diameter: 0.10000000149011612
      Shaft Length: 0.10000000149011612
      Topic: /graph_msf/est_path_world_imu
      Unreliable: false
      Value: true
    - Alpha: 1
      Buffer Length: 1
      Class: rviz/Path
      Color: 191; 64; 170
      Enabled: true
      Head Diameter: 0.30000001192092896
      Head Length: 0.20000000298023224
      Length: 0.30000001192092896
      Line Style: Lines
      Line Width: 0.029999999329447746
      Name: WorldImuOptimized
      Offset:
        X: 0
        Y: 0
        Z: 0
      Pose Color: 255; 85; 255
      Pose Style: None
      Queue Size: 10
      Radius: 0.029999999329447746
      Shaft Diameter: 0.10000000149011612
      Shaft Length: 0.10000000149011612
      Topic: /graph_msf/opt_path_world_imu
      Unreliable: false
      Value: true
    - Alpha: 1
      Buffer Length: 1
      Class: rviz/Path
      Color: 25; 255; 0
      Enabled: true
      Head Diameter: 0.30000001192092896
      Head Length: 0.20000000298023224
      Length: 0.30000001192092896
      Line Style: Billboards
      Line Width: 0.029999999329447746
      Name: MapLidarMeasured
      Offset:
        X: 0
        Y: 0
        Z: 0
      Pose Color: 255; 85; 255
      Pose Style: None
      Queue Size: 10
      Radius: 0.029999999329447746
      Shaft Diameter: 0.10000000149011612
      Shaft Length: 0.10000000149011612
      Topic: /graph_msf/measLiDAR_path_map_lidar
      Unreliable: false
      Value: true
    - Alpha: 1
      Buffer Length: 1
      Class: rviz/Path
      Color: 252; 233; 79
      Enabled: true
      Head Diameter: 0.30000001192092896
      Head Length: 0.20000000298023224
      Length: 0.30000001192092896
      Line Style: Billboards
      Line Width: 0.05999999865889549
      Name: GnssPath
      Offset:
        X: 0
        Y: 0
        Z: 0
      Pose Color: 255; 85; 255
      Pose Style: None
      Queue Size: 10
      Radius: 0.029999999329447746
      Shaft Diameter: 0.10000000149011612
      Shaft Length: 0.10000000149011612
      Topic: /graph_msf/measGnss_path_world_gnss
      Unreliable: false
      Value: true
    - Alpha: 1
      Autocompute Intensity Bounds: true
      Autocompute Value Bounds:
        Max Value: 10
        Min Value: -10
        Value: true
      Axis: Z
      Channel Name: intensity
      Class: rviz/PointCloud2
      Color: 255; 255; 255
      Color Transformer: Intensity
      Decay Time: 0
      Enabled: true
      Invert Rainbow: false
      Max Color: 255; 255; 255
      Min Color: 0; 0; 0
      Name: CompslamMap
      Position Transformer: XYZ
      Queue Size: 10
      Selectable: true
      Size (Pixels): 4
      Size (m): 0.009999999776482582
      Style: Points
      Topic: /compslam_lio/laser_map
      Unreliable: false
      Use Fixed Frame: true
      Use rainbow: true
      Value: true
    - Alpha: 1
      Class: rviz/RobotModel
      Collision Enabled: false
      Enabled: true
      Links:
        All Links Enabled: true
        Expand Joint Details: false
        Expand Link Details: false
        Expand Tree: false
        LF_FOOT:
          Alpha: 1
          Show Axes: false
          Show Trail: false
          Value: true
        LF_HAA_drive:
          Alpha: 1
          Show Axes: false
          Show Trail: false
          Value: true
        LF_HFE_drive:
          Alpha: 1
          Show Axes: false
          Show Trail: false
          Value: true
        LF_HFE_output:
          Alpha: 1
          Show Axes: false
          Show Trail: false
        LF_HIP:
          Alpha: 1
          Show Axes: false
          Show Trail: false
        LF_KFE_drive:
          Alpha: 1
          Show Axes: false
          Show Trail: false
          Value: true
        LF_SHANK:
          Alpha: 1
          Show Axes: false
          Show Trail: false
        LF_THIGH:
          Alpha: 1
          Show Axes: false
          Show Trail: false
        LF_hip_fixed:
          Alpha: 1
          Show Axes: false
          Show Trail: false
          Value: true
        LF_shank_fixed:
          Alpha: 1
          Show Axes: false
          Show Trail: false
          Value: true
        LF_thigh_fixed:
          Alpha: 1
          Show Axes: false
          Show Trail: false
          Value: true
        LH_FOOT:
          Alpha: 1
          Show Axes: false
          Show Trail: false
          Value: true
        LH_HAA_drive:
          Alpha: 1
          Show Axes: false
          Show Trail: false
          Value: true
        LH_HFE_drive:
          Alpha: 1
          Show Axes: false
          Show Trail: false
          Value: true
        LH_HFE_output:
          Alpha: 1
          Show Axes: false
          Show Trail: false
        LH_HIP:
          Alpha: 1
          Show Axes: false
          Show Trail: false
        LH_KFE_drive:
          Alpha: 1
          Show Axes: false
          Show Trail: false
          Value: true
        LH_SHANK:
          Alpha: 1
          Show Axes: false
          Show Trail: false
        LH_THIGH:
          Alpha: 1
          Show Axes: false
          Show Trail: false
        LH_hip_fixed:
          Alpha: 1
          Show Axes: false
          Show Trail: false
          Value: true
        LH_shank_fixed:
          Alpha: 1
          Show Axes: false
          Show Trail: false
          Value: true
        LH_thigh_fixed:
          Alpha: 1
          Show Axes: false
          Show Trail: false
          Value: true
        Link Tree Style: Links in Alphabetic Order
        RF_FOOT:
          Alpha: 1
          Show Axes: false
          Show Trail: false
          Value: true
        RF_HAA_drive:
          Alpha: 1
          Show Axes: false
          Show Trail: false
          Value: true
        RF_HFE_drive:
          Alpha: 1
          Show Axes: false
          Show Trail: false
          Value: true
        RF_HFE_output:
          Alpha: 1
          Show Axes: false
          Show Trail: false
        RF_HIP:
          Alpha: 1
          Show Axes: false
          Show Trail: false
        RF_KFE_drive:
          Alpha: 1
          Show Axes: false
          Show Trail: false
          Value: true
        RF_SHANK:
          Alpha: 1
          Show Axes: false
          Show Trail: false
        RF_THIGH:
          Alpha: 1
          Show Axes: false
          Show Trail: false
        RF_hip_fixed:
          Alpha: 1
          Show Axes: false
          Show Trail: false
          Value: true
        RF_shank_fixed:
          Alpha: 1
          Show Axes: false
          Show Trail: false
          Value: true
        RF_thigh_fixed:
          Alpha: 1
          Show Axes: false
          Show Trail: false
          Value: true
        RH_FOOT:
          Alpha: 1
          Show Axes: false
          Show Trail: false
          Value: true
        RH_HAA_drive:
          Alpha: 1
          Show Axes: false
          Show Trail: false
          Value: true
        RH_HFE_drive:
          Alpha: 1
          Show Axes: false
          Show Trail: false
          Value: true
        RH_HFE_output:
          Alpha: 1
          Show Axes: false
          Show Trail: false
        RH_HIP:
          Alpha: 1
          Show Axes: false
          Show Trail: false
        RH_KFE_drive:
          Alpha: 1
          Show Axes: false
          Show Trail: false
          Value: true
        RH_SHANK:
          Alpha: 1
          Show Axes: false
          Show Trail: false
        RH_THIGH:
          Alpha: 1
          Show Axes: false
          Show Trail: false
        RH_hip_fixed:
          Alpha: 1
          Show Axes: false
          Show Trail: false
          Value: true
        RH_shank_fixed:
          Alpha: 1
          Show Axes: false
          Show Trail: false
          Value: true
        RH_thigh_fixed:
          Alpha: 1
          Show Axes: false
          Show Trail: false
          Value: true
        base:
          Alpha: 1
          Show Axes: false
          Show Trail: false
          Value: true
        base_inertia:
          Alpha: 1
          Show Axes: false
          Show Trail: false
        battery:
          Alpha: 1
          Show Axes: false
          Show Trail: false
          Value: true
        body_top:
          Alpha: 1
          Show Axes: false
          Show Trail: false
        bottom_shell:
          Alpha: 1
          Show Axes: false
          Show Trail: false
          Value: true
        depth_camera_front_lower_camera:
          Alpha: 1
          Show Axes: false
          Show Trail: false
        depth_camera_front_lower_camera_parent:
          Alpha: 1
          Show Axes: false
          Show Trail: false
        depth_camera_front_lower_color_frame:
          Alpha: 1
          Show Axes: false
          Show Trail: false
        depth_camera_front_lower_color_optical_frame:
          Alpha: 1
          Show Axes: false
          Show Trail: false
        depth_camera_front_lower_depth_frame:
          Alpha: 1
          Show Axes: false
          Show Trail: false
        depth_camera_front_lower_depth_optical_frame:
          Alpha: 1
          Show Axes: false
          Show Trail: false
        depth_camera_front_upper_camera:
          Alpha: 1
          Show Axes: false
          Show Trail: false
        depth_camera_front_upper_camera_parent:
          Alpha: 1
          Show Axes: false
          Show Trail: false
        depth_camera_front_upper_color_frame:
          Alpha: 1
          Show Axes: false
          Show Trail: false
        depth_camera_front_upper_color_optical_frame:
          Alpha: 1
          Show Axes: false
          Show Trail: false
        depth_camera_front_upper_depth_frame:
          Alpha: 1
          Show Axes: false
          Show Trail: false
        depth_camera_front_upper_depth_optical_frame:
          Alpha: 1
          Show Axes: false
          Show Trail: false
        depth_camera_left_camera:
          Alpha: 1
          Show Axes: false
          Show Trail: false
        depth_camera_left_camera_parent:
          Alpha: 1
          Show Axes: false
          Show Trail: false
        depth_camera_left_color_frame:
          Alpha: 1
          Show Axes: false
          Show Trail: false
        depth_camera_left_color_optical_frame:
          Alpha: 1
          Show Axes: false
          Show Trail: false
        depth_camera_left_depth_frame:
          Alpha: 1
          Show Axes: false
          Show Trail: false
        depth_camera_left_depth_optical_frame:
          Alpha: 1
          Show Axes: false
          Show Trail: false
        depth_camera_rear_lower_camera:
          Alpha: 1
          Show Axes: false
          Show Trail: false
        depth_camera_rear_lower_camera_parent:
          Alpha: 1
          Show Axes: false
          Show Trail: false
        depth_camera_rear_lower_color_frame:
          Alpha: 1
          Show Axes: false
          Show Trail: false
        depth_camera_rear_lower_color_optical_frame:
          Alpha: 1
          Show Axes: false
          Show Trail: false
        depth_camera_rear_lower_depth_frame:
          Alpha: 1
          Show Axes: false
          Show Trail: false
        depth_camera_rear_lower_depth_optical_frame:
          Alpha: 1
          Show Axes: false
          Show Trail: false
        depth_camera_rear_upper_camera:
          Alpha: 1
          Show Axes: false
          Show Trail: false
        depth_camera_rear_upper_camera_parent:
          Alpha: 1
          Show Axes: false
          Show Trail: false
        depth_camera_rear_upper_color_frame:
          Alpha: 1
          Show Axes: false
          Show Trail: false
        depth_camera_rear_upper_color_optical_frame:
          Alpha: 1
          Show Axes: false
          Show Trail: false
        depth_camera_rear_upper_depth_frame:
          Alpha: 1
          Show Axes: false
          Show Trail: false
        depth_camera_rear_upper_depth_optical_frame:
          Alpha: 1
          Show Axes: false
          Show Trail: false
        depth_camera_right_camera:
          Alpha: 1
          Show Axes: false
          Show Trail: false
        depth_camera_right_camera_parent:
          Alpha: 1
          Show Axes: false
          Show Trail: false
        depth_camera_right_color_frame:
          Alpha: 1
          Show Axes: false
          Show Trail: false
        depth_camera_right_color_optical_frame:
          Alpha: 1
          Show Axes: false
          Show Trail: false
        depth_camera_right_depth_frame:
          Alpha: 1
          Show Axes: false
          Show Trail: false
        depth_camera_right_depth_optical_frame:
          Alpha: 1
          Show Axes: false
          Show Trail: false
        docking_socket:
          Alpha: 1
          Show Axes: false
          Show Trail: false
          Value: true
        face_front:
          Alpha: 1
          Show Axes: false
          Show Trail: false
        face_rear:
          Alpha: 1
          Show Axes: false
          Show Trail: false
        face_shell_front:
          Alpha: 1
          Show Axes: false
          Show Trail: false
          Value: true
        face_shell_rear:
          Alpha: 1
          Show Axes: false
          Show Trail: false
          Value: true
        hatch_shell:
          Alpha: 1
          Show Axes: false
          Show Trail: false
          Value: true
        hbc_receiver:
          Alpha: 1
          Show Axes: false
          Show Trail: false
        imu_link:
          Alpha: 1
          Show Axes: false
          Show Trail: false
        lidar:
          Alpha: 1
          Show Axes: false
          Show Trail: false
          Value: true
        lidar_parent:
          Alpha: 1
          Show Axes: false
          Show Trail: false
        top_shell:
          Alpha: 1
          Show Axes: false
          Show Trail: false
          Value: true
        wide_angle_camera_front_camera:
          Alpha: 1
          Show Axes: false
          Show Trail: false
        wide_angle_camera_front_camera_parent:
          Alpha: 1
          Show Axes: false
          Show Trail: false
        wide_angle_camera_rear_camera:
          Alpha: 1
          Show Axes: false
          Show Trail: false
        wide_angle_camera_rear_camera_parent:
          Alpha: 1
          Show Axes: false
          Show Trail: false
      Name: RobotModel
      Robot Description: anymal_description
      TF Prefix: ""
      Update Interval: 0
      Value: true
      Visual Enabled: true
    - Angle Tolerance: 0
      Class: rviz/Odometry
      Covariance:
        Orientation:
          Alpha: 0.5
          Color: 255; 255; 127
          Color Style: Unique
          Frame: Local
          Offset: 1
          Scale: 1
          Value: true
        Position:
          Alpha: 0.30000001192092896
          Color: 204; 51; 204
          Scale: 1
          Value: true
        Value: true
      Enabled: true
      Keep: 1
      Name: Qualisys
      Position Tolerance: 0
      Queue Size: 10
      Shape:
        Alpha: 1
        Axes Length: 1
        Axes Radius: 0.10000000149011612
        Color: 255; 25; 0
        Head Length: 0.30000001192092896
        Head Radius: 0.10000000149011612
        Shaft Length: 1
        Shaft Radius: 0.05000000074505806
        Value: Arrow
      Topic: /qualisys/base/odom
      Unreliable: false
      Value: true
    - Angle Tolerance: 0
      Class: rviz/Odometry
      Covariance:
        Orientation:
          Alpha: 0.5
          Color: 255; 255; 127
          Color Style: Unique
          Frame: Local
          Offset: 1
          Scale: 5
          Value: true
        Position:
          Alpha: 0.699999988079071
          Color: 204; 51; 204
          Scale: 5
          Value: true
        Value: true
      Enabled: true
      Keep: 1
      Name: WorldOdometry
      Position Tolerance: 0
      Queue Size: 10
      Shape:
        Alpha: 1
        Axes Length: 1
        Axes Radius: 0.10000000149011612
        Color: 255; 255; 255
        Head Length: 0.30000001192092896
        Head Radius: 0.10000000149011612
        Shaft Length: 1
        Shaft Radius: 0.05000000074505806
        Value: Arrow
      Topic: /graph_msf/est_odometry_odom_imu
      Unreliable: false
      Value: true
    - Alpha: 1
      Autocompute Intensity Bounds: true
      Autocompute Value Bounds:
        Max Value: 10
        Min Value: -10
        Value: true
      Axis: Z
      Channel Name: intensity
      Class: rviz/PointCloud2
      Color: 255; 255; 255
      Color Transformer: Intensity
      Decay Time: 0
      Enabled: true
      Invert Rainbow: false
      Max Color: 255; 255; 255
      Min Color: 0; 0; 0
      Name: AnymalPointCloud
      Position Transformer: XYZ
      Queue Size: 10
      Selectable: true
      Size (Pixels): 3
      Size (m): 0.029999999329447746
      Style: Flat Squares
      Topic: /point_cloud_filter/lidar/point_cloud_filtered
      Unreliable: false
      Use Fixed Frame: true
      Use rainbow: true
      Value: true
<<<<<<< HEAD
    - Angle Tolerance: 0.10000000149011612
      Class: rviz/Odometry
=======
    - Alpha: 1
      Axes Length: 1
      Axes Radius: 0.10000000149011612
      Class: rviz/PoseWithCovariance
      Color: 25; 255; 240
>>>>>>> 81dd7c62
      Covariance:
        Orientation:
          Alpha: 0.5
          Color: 255; 255; 127
<<<<<<< HEAD
          Color Style: RGB
          Frame: Local
          Offset: 1
          Scale: 5
          Value: true
        Position:
          Alpha: 1
          Color: 204; 51; 204
          Scale: 5
          Value: true
        Value: true
      Enabled: false
      Keep: 1
      Name: World_to_imu
      Position Tolerance: 0.10000000149011612
      Queue Size: 10
      Shape:
        Alpha: 1
        Axes Length: 1
        Axes Radius: 0.10000000149011612
        Color: 255; 25; 0
        Head Length: 0.30000001192092896
        Head Radius: 0.10000000149011612
        Shaft Length: 1
        Shaft Radius: 0.05000000074505806
        Value: Arrow
      Topic: /graph_msf/est_odometry_world_imu
      Unreliable: false
      Value: false
=======
          Color Style: Unique
          Frame: Local
          Offset: 1
          Scale: 1
          Value: true
        Position:
          Alpha: 0.30000001192092896
          Color: 204; 51; 204
          Scale: 1
          Value: true
        Value: true
      Enabled: true
      Head Length: 0.30000001192092896
      Head Radius: 0.10000000149011612
      Name: WorldToMap
      Queue Size: 10
      Shaft Length: 1
      Shaft Radius: 0.05000000074505806
      Shape: Arrow
      Topic: /graph_msf/transform_world_graph_msf_to_compslam_lio/camera_init_CORRECTED_graph_msf_aligned
      Unreliable: false
      Value: true
    - Alpha: 1
      Axes Length: 1
      Axes Radius: 0.10000000149011612
      Class: rviz/PoseWithCovariance
      Color: 255; 85; 255
      Covariance:
        Orientation:
          Alpha: 0.5
          Color: 255; 255; 127
          Color Style: Unique
          Frame: Local
          Offset: 1
          Scale: 1
          Value: true
        Position:
          Alpha: 0.30000001192092896
          Color: 204; 51; 204
          Scale: 1
          Value: true
        Value: true
      Enabled: true
      Head Length: 0.30000001192092896
      Head Radius: 0.10000000149011612
      Name: PoseWithCovariance
      Queue Size: 10
      Shaft Length: 1
      Shaft Radius: 0.05000000074505806
      Shape: Arrow
      Topic: /graph_msf/transform_world_graph_msf_to_east_north_up_graph_msf_aligned
      Unreliable: false
      Value: true
>>>>>>> 81dd7c62
  Enabled: true
  Global Options:
    Background Color: 0; 0; 0
    Default Light: true
    Fixed Frame: world_graph_msf
    Frame Rate: 30
  Name: root
  Tools:
    - Class: rviz/Interact
      Hide Inactive Objects: true
    - Class: rviz/MoveCamera
    - Class: rviz/Select
    - Class: rviz/FocusCamera
    - Class: rviz/Measure
    - Class: rviz/SetInitialPose
      Theta std deviation: 0.2617993950843811
      Topic: /initialpose
      X std deviation: 0.5
      Y std deviation: 0.5
    - Class: rviz/SetGoal
      Topic: /move_base_simple/goal
    - Class: rviz/PublishPoint
      Single click: true
      Topic: /clicked_point
  Value: true
  Views:
    Current:
      Class: rviz/Orbit
      Distance: 10
      Enable Stereo Rendering:
        Stereo Eye Separation: 0.05999999865889549
        Stereo Focal Distance: 1
        Swap Stereo Eyes: false
        Value: false
      Field of View: 0.7853981852531433
      Focal Point:
        X: 0
        Y: 0
        Z: 0
      Focal Shape Fixed Size: false
      Focal Shape Size: 0.05000000074505806
      Invert Z Axis: false
      Name: Current View
      Near Clip Distance: 0.009999999776482582
      Pitch: 0.7853981852531433
<<<<<<< HEAD
      Target Frame: base
=======
      Target Frame: <Fixed Frame>
>>>>>>> 81dd7c62
      Yaw: 0.7853981852531433
    Saved: ~
Window Geometry:
  Displays:
    collapsed: false
  Height: 1376
  Hide Left Dock: false
<<<<<<< HEAD
  Hide Right Dock: false
  QMainWindow State: 000000ff00000000fd0000000400000000000002b000000506fc0200000008fb0000001200530065006c0065006300740069006f006e00000001e10000009b0000005c00fffffffb0000001e0054006f006f006c002000500072006f0070006500720074006900650073020000073c000004f000000185000000b0fb000000120056006900650077007300200054006f006f02000001df000002110000018500000122fb000000200054006f006f006c002000500072006f0070006500720074006900650073003203000002880000011d000002210000017afb000000100044006900730070006c006100790073010000003d00000506000000c900fffffffb0000002000730065006c0065006300740069006f006e00200062007500660066006500720200000138000000aa0000023a00000294fb00000014005700690064006500530074006500720065006f02000000e6000000d2000003ee0000030bfb0000000c004b0069006e0065006300740200000186000001060000030c00000261000000010000015f00000506fc0200000003fb0000001e0054006f006f006c002000500072006f00700065007200740069006500730100000041000000780000000000000000fb0000000a00560069006500770073010000003d00000506000000a400fffffffb0000001200530065006c0065006300740069006f006e010000025a000000b200000000000000000000000200000490000000a9fc0100000001fb0000000a00560069006500770073030000004e00000080000002e100000197000000030000064f0000003efc0100000002fb0000000800540069006d006500000000000000064f000004f300fffffffb0000000800540069006d006501000000000000045000000000000000000000059d0000050600000004000000040000000800000008fc0000000100000002000000010000000a0054006f006f006c00730100000000ffffffff0000000000000000
=======
  Hide Right Dock: true
  QMainWindow State: 000000ff00000000fd000000040000000000000245000009e2fc0200000008fb0000001200530065006c0065006300740069006f006e00000001e10000009b000000b000fffffffb0000001e0054006f006f006c002000500072006f0070006500720074006900650073020000073c000004f000000185000000b0fb000000120056006900650077007300200054006f006f02000001df000002110000018500000122fb000000200054006f006f006c002000500072006f0070006500720074006900650073003203000002880000011d000002210000017afb000000100044006900730070006c006100790073010000006e000009e20000018200fffffffb0000002000730065006c0065006300740069006f006e00200062007500660066006500720200000138000000aa0000023a00000294fb00000014005700690064006500530074006500720065006f02000000e6000000d2000003ee0000030bfb0000000c004b0069006e0065006300740200000186000001060000030c00000261000000010000015f000009e2fc0200000003fb0000001e0054006f006f006c002000500072006f00700065007200740069006500730100000041000000780000000000000000fb0000000a00560069006500770073000000006e000009e20000013200fffffffb0000001200530065006c0065006300740069006f006e010000025a000000b200000000000000000000000200000490000000a9fc0100000001fb0000000a00560069006500770073030000004e00000080000002e100000197000000030000064f0000003efc0100000002fb0000000800540069006d006500000000000000064f0000077d00fffffffb0000000800540069006d0065010000000000000450000000000000000000000b87000009e200000004000000040000000800000008fc0000000100000002000000010000000a0054006f006f006c00730100000000ffffffff0000000000000000
>>>>>>> 81dd7c62
  Selection:
    collapsed: false
  Time:
    collapsed: false
  Tool Properties:
    collapsed: false
  Views:
<<<<<<< HEAD
    collapsed: false
  Width: 2488
  X: 72
  Y: 27
=======
    collapsed: true
  Width: 3544
  X: 2400
  Y: 374
>>>>>>> 81dd7c62
<|MERGE_RESOLUTION|>--- conflicted
+++ resolved
@@ -5,20 +5,10 @@
     Property Tree Widget:
       Expanded:
         - /Global Options1
-<<<<<<< HEAD
-        - /Odometry1/Covariance1/Position1
-        - /Odometry1/Covariance1/Orientation1
-        - /World_to_imu1/Covariance1
-        - /World_to_imu1/Covariance1/Position1
-        - /World_to_imu1/Covariance1/Orientation1
-      Splitter Ratio: 0.3381924331188202
-    Tree Height: 1087
-=======
         - /TF1/Frames1
         - /WorldOdometry1/Covariance1
       Splitter Ratio: 0.5235294103622437
     Tree Height: 2282
->>>>>>> 81dd7c62
   - Class: rviz/Selection
     Name: Selection
   - Class: rviz/Tool Properties
@@ -60,12 +50,8 @@
       Name: Axes_odom
       Radius: 0.10000000149011612
       Reference Frame: odom_graph_msf
-<<<<<<< HEAD
-      Value: true
-=======
       Show Trail: false
       Value: false
->>>>>>> 81dd7c62
     - Alpha: 1
       Class: rviz/Axes
       Enabled: false
@@ -73,26 +59,17 @@
       Name: Axes_enu
       Radius: 0.10000000149011612
       Reference Frame: east_north_up_gmsf
-<<<<<<< HEAD
-      Value: true
-=======
       Show Trail: false
       Value: false
->>>>>>> 81dd7c62
     - Alpha: 1
       Class: rviz/Axes
       Enabled: false
       Length: 1
       Name: Axes_map
       Radius: 0.10000000149011612
-<<<<<<< HEAD
-      Reference Frame: compslam_lio/camera_init_CORRECTED_gmsf
-      Value: true
-=======
       Reference Frame: compslam_lio/camera_init_CORRECTED_graph_msf_aligned
       Show Trail: false
       Value: false
->>>>>>> 81dd7c62
     - Alpha: 0.5
       Cell Size: 1
       Class: rviz/Grid
@@ -117,29 +94,15 @@
       Frames:
         All Enabled: false
         LF_FOOT:
-<<<<<<< HEAD
-          Value: true
-        LF_HAA_drive:
-          Value: true
-        LF_HFE_drive:
-          Value: true
-        LF_HFE_output:
-          Value: true
+          Value: false
+        LF_HAA:
+          Value: false
+        LF_HFE:
+          Value: false
         LF_HIP:
-          Value: true
-        LF_KFE_drive:
-          Value: true
-=======
-          Value: false
-        LF_HAA:
-          Value: false
-        LF_HFE:
-          Value: false
-        LF_HIP:
           Value: false
         LF_KFE:
           Value: false
->>>>>>> 81dd7c62
         LF_SHANK:
           Value: false
         LF_THIGH:
@@ -151,29 +114,15 @@
         LF_thigh_fixed:
           Value: false
         LH_FOOT:
-<<<<<<< HEAD
-          Value: true
-        LH_HAA_drive:
-          Value: true
-        LH_HFE_drive:
-          Value: true
-        LH_HFE_output:
-          Value: true
+          Value: false
+        LH_HAA:
+          Value: false
+        LH_HFE:
+          Value: false
         LH_HIP:
-          Value: true
-        LH_KFE_drive:
-          Value: true
-=======
-          Value: false
-        LH_HAA:
-          Value: false
-        LH_HFE:
-          Value: false
-        LH_HIP:
           Value: false
         LH_KFE:
           Value: false
->>>>>>> 81dd7c62
         LH_SHANK:
           Value: false
         LH_THIGH:
@@ -185,29 +134,15 @@
         LH_thigh_fixed:
           Value: false
         RF_FOOT:
-<<<<<<< HEAD
-          Value: true
-        RF_HAA_drive:
-          Value: true
-        RF_HFE_drive:
-          Value: true
-        RF_HFE_output:
-          Value: true
+          Value: false
+        RF_HAA:
+          Value: false
+        RF_HFE:
+          Value: false
         RF_HIP:
-          Value: true
-        RF_KFE_drive:
-          Value: true
-=======
-          Value: false
-        RF_HAA:
-          Value: false
-        RF_HFE:
-          Value: false
-        RF_HIP:
           Value: false
         RF_KFE:
           Value: false
->>>>>>> 81dd7c62
         RF_SHANK:
           Value: false
         RF_THIGH:
@@ -219,29 +154,15 @@
         RF_thigh_fixed:
           Value: false
         RH_FOOT:
-<<<<<<< HEAD
-          Value: true
-        RH_HAA_drive:
-          Value: true
-        RH_HFE_drive:
-          Value: true
-        RH_HFE_output:
-          Value: true
+          Value: false
+        RH_HAA:
+          Value: false
+        RH_HFE:
+          Value: false
         RH_HIP:
-          Value: true
-        RH_KFE_drive:
-          Value: true
-=======
-          Value: false
-        RH_HAA:
-          Value: false
-        RH_HFE:
-          Value: false
-        RH_HIP:
           Value: false
         RH_KFE:
           Value: false
->>>>>>> 81dd7c62
         RH_SHANK:
           Value: false
         RH_THIGH:
@@ -251,67 +172,20 @@
         RH_shank_fixed:
           Value: false
         RH_thigh_fixed:
-<<<<<<< HEAD
-          Value: true
+          Value: false
+        aft_mapped:
+          Value: false
+        aft_mapped_to_init_CORRECTED:
+          Value: false
         base:
           Value: true
         base_inertia:
-          Value: true
-        basement:
-          Value: true
-        basement__basement_link:
-          Value: true
-        basement__basement_link__collision__basement_collision:
-          Value: true
-        basement__basement_link__visual__basement_visual:
-          Value: true
+          Value: false
         battery:
-          Value: true
+          Value: false
         body_top:
-          Value: true
+          Value: false
         bottom_shell:
-          Value: true
-        control:
-          Value: true
-        depth_camera_front_lower_camera:
-          Value: true
-        depth_camera_front_lower_camera_parent:
-          Value: true
-        depth_camera_front_lower_color_frame:
-          Value: true
-        depth_camera_front_lower_color_optical_frame:
-          Value: true
-        depth_camera_front_lower_depth_frame:
-          Value: true
-        depth_camera_front_lower_depth_optical_frame:
-          Value: true
-        depth_camera_front_upper_camera:
-          Value: true
-        depth_camera_front_upper_camera_parent:
-          Value: true
-        depth_camera_front_upper_color_frame:
-          Value: true
-        depth_camera_front_upper_color_optical_frame:
-          Value: true
-        depth_camera_front_upper_depth_frame:
-          Value: true
-        depth_camera_front_upper_depth_optical_frame:
-          Value: true
-=======
-          Value: false
-        aft_mapped:
-          Value: false
-        aft_mapped_to_init_CORRECTED:
-          Value: false
-        base:
-          Value: true
-        base_inertia:
-          Value: false
-        battery:
-          Value: false
-        body_top:
-          Value: false
-        bottom_shell:
           Value: false
         camera:
           Value: false
@@ -361,49 +235,13 @@
           Value: false
         depth_camera_front_infra2_optical_frame:
           Value: false
->>>>>>> 81dd7c62
         depth_camera_left_camera:
           Value: false
         depth_camera_left_camera_parent:
-<<<<<<< HEAD
-          Value: true
-        depth_camera_left_color_frame:
-          Value: true
-        depth_camera_left_color_optical_frame:
-          Value: true
-=======
-          Value: false
->>>>>>> 81dd7c62
+          Value: false
         depth_camera_left_depth_frame:
           Value: false
         depth_camera_left_depth_optical_frame:
-<<<<<<< HEAD
-          Value: true
-        depth_camera_rear_lower_camera:
-          Value: true
-        depth_camera_rear_lower_camera_parent:
-          Value: true
-        depth_camera_rear_lower_color_frame:
-          Value: true
-        depth_camera_rear_lower_color_optical_frame:
-          Value: true
-        depth_camera_rear_lower_depth_frame:
-          Value: true
-        depth_camera_rear_lower_depth_optical_frame:
-          Value: true
-        depth_camera_rear_upper_camera:
-          Value: true
-        depth_camera_rear_upper_camera_parent:
-          Value: true
-        depth_camera_rear_upper_color_frame:
-          Value: true
-        depth_camera_rear_upper_color_optical_frame:
-          Value: true
-        depth_camera_rear_upper_depth_frame:
-          Value: true
-        depth_camera_rear_upper_depth_optical_frame:
-          Value: true
-=======
           Value: false
         depth_camera_left_infra1_frame:
           Value: false
@@ -429,26 +267,13 @@
           Value: false
         depth_camera_rear_infra2_optical_frame:
           Value: false
->>>>>>> 81dd7c62
         depth_camera_right_camera:
           Value: false
         depth_camera_right_camera_parent:
-<<<<<<< HEAD
-          Value: true
-        depth_camera_right_color_frame:
-          Value: true
-        depth_camera_right_color_optical_frame:
-          Value: true
+          Value: false
         depth_camera_right_depth_frame:
-          Value: true
+          Value: false
         depth_camera_right_depth_optical_frame:
-          Value: true
-        docking_socket:
-=======
-          Value: false
-        depth_camera_right_depth_frame:
-          Value: false
-        depth_camera_right_depth_optical_frame:
           Value: false
         depth_camera_right_infra1_frame:
           Value: false
@@ -483,90 +308,49 @@
         docking_station__docking_port_link__visual__docking_port_visual:
           Value: false
         east_north_up_graph_msf_aligned:
->>>>>>> 81dd7c62
           Value: true
         face_front:
           Value: false
         face_rear:
-<<<<<<< HEAD
-          Value: true
-        face_shell_front:
-          Value: true
-        face_shell_rear:
-          Value: true
+          Value: false
         feetcenter:
-          Value: true
+          Value: false
         footprint:
-          Value: true
-        hatch_shell:
-          Value: true
-        hbc_receiver:
-          Value: true
+          Value: false
+        front_handle:
+          Value: false
+        gps:
+          Value: true
+        ground_plane:
+          Value: false
+        ground_plane__link:
+          Value: false
+        ground_plane__link__collision__collision:
+          Value: false
+        ground_plane__link__visual__visual:
+          Value: false
+        handle:
+          Value: false
         imu_link:
           Value: true
+        interface_hatch:
+          Value: false
+        laser_odom:
+          Value: false
+        laser_odom_CORRECTED:
+          Value: false
         lidar:
           Value: true
-        lidar_parent:
-          Value: true
-        loco_footprint:
-          Value: true
         map:
-          Value: true
-        map_o3d:
-          Value: true
-        map_o3d_gmsf:
-          Value: true
-=======
-          Value: false
-        feetcenter:
-          Value: false
-        footprint:
-          Value: false
-        front_handle:
-          Value: false
-        gps:
-          Value: true
-        ground_plane:
-          Value: false
-        ground_plane__link:
-          Value: false
-        ground_plane__link__collision__collision:
-          Value: false
-        ground_plane__link__visual__visual:
-          Value: false
-        handle:
-          Value: false
-        imu_link:
-          Value: true
-        interface_hatch:
-          Value: false
-        laser_odom:
-          Value: false
-        laser_odom_CORRECTED:
-          Value: false
-        lidar:
-          Value: true
-        map:
-          Value: false
->>>>>>> 81dd7c62
+          Value: false
         odom:
           Value: false
         odom_graph_msf:
-<<<<<<< HEAD
-          Value: true
-        odom_o3d:
-          Value: true
-        point_cloud_odom:
-          Value: true
-        raw_rs_o3d:
-          Value: true
-=======
           Value: false
         perception_head_cage:
           Value: false
         remote:
           Value: false
->>>>>>> 81dd7c62
         top_shell:
           Value: false
         wide_angle_camera_front_camera:
@@ -576,13 +360,7 @@
         wide_angle_camera_rear_camera:
           Value: false
         wide_angle_camera_rear_camera_parent:
-<<<<<<< HEAD
-          Value: true
-        world:
-          Value: true
-=======
-          Value: false
->>>>>>> 81dd7c62
+          Value: false
         world_graph_msf:
           Value: false
       Marker Alpha: 1
@@ -592,71 +370,6 @@
       Show Axes: true
       Show Names: true
       Tree:
-<<<<<<< HEAD
-        world:
-          odom:
-            base:
-              LF_HAA_drive:
-                LF_HIP:
-                  LF_hip_fixed:
-                    LF_HFE_output:
-                      LF_THIGH:
-                        LF_HFE_drive:
-                          LF_thigh_fixed:
-                            LF_KFE_drive:
-                              LF_SHANK:
-                                LF_shank_fixed:
-                                  LF_FOOT:
-                                    {}
-              LH_HAA_drive:
-                LH_HIP:
-                  LH_hip_fixed:
-                    LH_HFE_output:
-                      LH_THIGH:
-                        LH_HFE_drive:
-                          LH_thigh_fixed:
-                            LH_KFE_drive:
-                              LH_SHANK:
-                                LH_shank_fixed:
-                                  LH_FOOT:
-                                    {}
-              RF_HAA_drive:
-                RF_HIP:
-                  RF_hip_fixed:
-                    RF_HFE_output:
-                      RF_THIGH:
-                        RF_HFE_drive:
-                          RF_thigh_fixed:
-                            RF_KFE_drive:
-                              RF_SHANK:
-                                RF_shank_fixed:
-                                  RF_FOOT:
-                                    {}
-              RH_HAA_drive:
-                RH_HIP:
-                  RH_hip_fixed:
-                    RH_HFE_output:
-                      RH_THIGH:
-                        RH_HFE_drive:
-                          RH_thigh_fixed:
-                            RH_KFE_drive:
-                              RH_SHANK:
-                                RH_shank_fixed:
-                                  RH_FOOT:
-                                    {}
-              base_inertia:
-                {}
-              battery:
-                {}
-              body_top:
-                {}
-              bottom_shell:
-                {}
-              depth_camera_left_camera:
-                depth_camera_left_camera_parent:
-                  depth_camera_left_color_frame:
-                    depth_camera_left_color_optical_frame:
-=======
         compslam_lio/camera_init_CORRECTED_gmsf:
           compslam_lio/camera_init_CORRECTED:
             compslam_lio/aft_mapped_to_init_CORRECTED:
@@ -763,7 +476,6 @@
                       {}
                   depth_camera_front_infra2_frame:
                     depth_camera_front_infra2_optical_frame:
->>>>>>> 81dd7c62
                       {}
                   depth_camera_left_depth_frame:
                     depth_camera_left_depth_optical_frame:
@@ -797,29 +509,6 @@
                         {}
                 face_shell_front:
                   {}
-<<<<<<< HEAD
-                wide_angle_camera_front_camera:
-                  wide_angle_camera_front_camera_parent:
-                    {}
-              face_rear:
-                depth_camera_rear_lower_camera:
-                  depth_camera_rear_lower_camera_parent:
-                    depth_camera_rear_lower_color_frame:
-                      depth_camera_rear_lower_color_optical_frame:
-                        {}
-                    depth_camera_rear_lower_depth_frame:
-                      depth_camera_rear_lower_depth_optical_frame:
-                        {}
-                depth_camera_rear_upper_camera:
-                  depth_camera_rear_upper_camera_parent:
-                    depth_camera_rear_upper_color_frame:
-                      depth_camera_rear_upper_color_optical_frame:
-                        {}
-                    depth_camera_rear_upper_depth_frame:
-                      depth_camera_rear_upper_depth_optical_frame:
-                        {}
-                face_shell_rear:
-=======
             front_handle:
               {}
             gps:
@@ -835,7 +524,6 @@
                 compslam_lio/camera_init_CORRECTED_graph_msf_aligned:
                   {}
                 east_north_up_graph_msf_aligned:
->>>>>>> 81dd7c62
                   {}
                 wide_angle_camera_rear_camera:
                   wide_angle_camera_rear_camera_parent:
@@ -1631,51 +1319,15 @@
       Use Fixed Frame: true
       Use rainbow: true
       Value: true
-<<<<<<< HEAD
-    - Angle Tolerance: 0.10000000149011612
-      Class: rviz/Odometry
-=======
     - Alpha: 1
       Axes Length: 1
       Axes Radius: 0.10000000149011612
       Class: rviz/PoseWithCovariance
       Color: 25; 255; 240
->>>>>>> 81dd7c62
       Covariance:
         Orientation:
           Alpha: 0.5
           Color: 255; 255; 127
-<<<<<<< HEAD
-          Color Style: RGB
-          Frame: Local
-          Offset: 1
-          Scale: 5
-          Value: true
-        Position:
-          Alpha: 1
-          Color: 204; 51; 204
-          Scale: 5
-          Value: true
-        Value: true
-      Enabled: false
-      Keep: 1
-      Name: World_to_imu
-      Position Tolerance: 0.10000000149011612
-      Queue Size: 10
-      Shape:
-        Alpha: 1
-        Axes Length: 1
-        Axes Radius: 0.10000000149011612
-        Color: 255; 25; 0
-        Head Length: 0.30000001192092896
-        Head Radius: 0.10000000149011612
-        Shaft Length: 1
-        Shaft Radius: 0.05000000074505806
-        Value: Arrow
-      Topic: /graph_msf/est_odometry_world_imu
-      Unreliable: false
-      Value: false
-=======
           Color Style: Unique
           Frame: Local
           Offset: 1
@@ -1729,7 +1381,6 @@
       Topic: /graph_msf/transform_world_graph_msf_to_east_north_up_graph_msf_aligned
       Unreliable: false
       Value: true
->>>>>>> 81dd7c62
   Enabled: true
   Global Options:
     Background Color: 0; 0; 0
@@ -1775,11 +1426,7 @@
       Name: Current View
       Near Clip Distance: 0.009999999776482582
       Pitch: 0.7853981852531433
-<<<<<<< HEAD
-      Target Frame: base
-=======
       Target Frame: <Fixed Frame>
->>>>>>> 81dd7c62
       Yaw: 0.7853981852531433
     Saved: ~
 Window Geometry:
@@ -1787,13 +1434,8 @@
     collapsed: false
   Height: 1376
   Hide Left Dock: false
-<<<<<<< HEAD
-  Hide Right Dock: false
-  QMainWindow State: 000000ff00000000fd0000000400000000000002b000000506fc0200000008fb0000001200530065006c0065006300740069006f006e00000001e10000009b0000005c00fffffffb0000001e0054006f006f006c002000500072006f0070006500720074006900650073020000073c000004f000000185000000b0fb000000120056006900650077007300200054006f006f02000001df000002110000018500000122fb000000200054006f006f006c002000500072006f0070006500720074006900650073003203000002880000011d000002210000017afb000000100044006900730070006c006100790073010000003d00000506000000c900fffffffb0000002000730065006c0065006300740069006f006e00200062007500660066006500720200000138000000aa0000023a00000294fb00000014005700690064006500530074006500720065006f02000000e6000000d2000003ee0000030bfb0000000c004b0069006e0065006300740200000186000001060000030c00000261000000010000015f00000506fc0200000003fb0000001e0054006f006f006c002000500072006f00700065007200740069006500730100000041000000780000000000000000fb0000000a00560069006500770073010000003d00000506000000a400fffffffb0000001200530065006c0065006300740069006f006e010000025a000000b200000000000000000000000200000490000000a9fc0100000001fb0000000a00560069006500770073030000004e00000080000002e100000197000000030000064f0000003efc0100000002fb0000000800540069006d006500000000000000064f000004f300fffffffb0000000800540069006d006501000000000000045000000000000000000000059d0000050600000004000000040000000800000008fc0000000100000002000000010000000a0054006f006f006c00730100000000ffffffff0000000000000000
-=======
   Hide Right Dock: true
   QMainWindow State: 000000ff00000000fd000000040000000000000245000009e2fc0200000008fb0000001200530065006c0065006300740069006f006e00000001e10000009b000000b000fffffffb0000001e0054006f006f006c002000500072006f0070006500720074006900650073020000073c000004f000000185000000b0fb000000120056006900650077007300200054006f006f02000001df000002110000018500000122fb000000200054006f006f006c002000500072006f0070006500720074006900650073003203000002880000011d000002210000017afb000000100044006900730070006c006100790073010000006e000009e20000018200fffffffb0000002000730065006c0065006300740069006f006e00200062007500660066006500720200000138000000aa0000023a00000294fb00000014005700690064006500530074006500720065006f02000000e6000000d2000003ee0000030bfb0000000c004b0069006e0065006300740200000186000001060000030c00000261000000010000015f000009e2fc0200000003fb0000001e0054006f006f006c002000500072006f00700065007200740069006500730100000041000000780000000000000000fb0000000a00560069006500770073000000006e000009e20000013200fffffffb0000001200530065006c0065006300740069006f006e010000025a000000b200000000000000000000000200000490000000a9fc0100000001fb0000000a00560069006500770073030000004e00000080000002e100000197000000030000064f0000003efc0100000002fb0000000800540069006d006500000000000000064f0000077d00fffffffb0000000800540069006d0065010000000000000450000000000000000000000b87000009e200000004000000040000000800000008fc0000000100000002000000010000000a0054006f006f006c00730100000000ffffffff0000000000000000
->>>>>>> 81dd7c62
   Selection:
     collapsed: false
   Time:
@@ -1801,14 +1443,7 @@
   Tool Properties:
     collapsed: false
   Views:
-<<<<<<< HEAD
-    collapsed: false
-  Width: 2488
-  X: 72
-  Y: 27
-=======
     collapsed: true
   Width: 3544
   X: 2400
-  Y: 374
->>>>>>> 81dd7c62
+  Y: 374