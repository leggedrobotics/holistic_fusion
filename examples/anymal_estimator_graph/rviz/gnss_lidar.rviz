Panels:
  - Class: rviz/Displays
    Help Height: 138
    Name: Displays
    Property Tree Widget:
      Expanded:
        - /Global Options1
        - /TF1/Frames1
        - /WorldOdometry1
        - /WorldOdometry1/Covariance1
        - /WorldOdometry1/Covariance1/Position1
        - /OdomIMU1
      Splitter Ratio: 0.5235294103622437
    Tree Height: 1296
  - Class: rviz/Selection
    Name: Selection
  - Class: rviz/Tool Properties
    Expanded:
      - /2D Pose Estimate1
      - /2D Nav Goal1
      - /Publish Point1
    Name: Tool Properties
    Splitter Ratio: 0.5886790156364441
  - Class: rviz/Views
    Expanded:
      - /Current View1
    Name: Views
    Splitter Ratio: 0.5
  - Class: rviz/Time
    Experimental: false
    Name: Time
    SyncMode: 0
    SyncSource: AnymalPointCloud
Preferences:
  PromptSaveOnExit: true
Toolbars:
  toolButtonStyle: 2
Visualization Manager:
  Class: ""
  Displays:
    - Alpha: 1
      Class: rviz/Axes
      Enabled: true
      Length: 1
      Name: Axes_world
      Radius: 0.10000000149011612
      Reference Frame: world_graph_msf
      Value: true
    - Alpha: 1
      Class: rviz/Axes
      Enabled: false
      Length: 1
      Name: Axes_odom
      Radius: 0.10000000149011612
      Reference Frame: odom_graph_msf
      Value: false
    - Alpha: 1
      Class: rviz/Axes
      Enabled: false
      Length: 1
      Name: Axes_enu
      Radius: 0.10000000149011612
      Reference Frame: east_north_up_gmsf
      Value: false
    - Alpha: 1
      Class: rviz/Axes
      Enabled: false
      Length: 1
      Name: Axes_map
      Radius: 0.10000000149011612
      Reference Frame: compslam_lio/camera_init_CORRECTED_graph_msf_aligned
      Value: false
    - Alpha: 0.5
      Cell Size: 1
      Class: rviz/Grid
      Color: 160; 160; 164
      Enabled: true
      Line Style:
        Line Width: 0.029999999329447746
        Value: Lines
      Name: Grid
      Normal Cell Count: 0
      Offset:
        X: 0
        Y: 0
        Z: 0
      Plane: XY
      Plane Cell Count: 10
      Reference Frame: <Fixed Frame>
      Value: true
    - Class: rviz/TF
      Enabled: true
      Frame Timeout: 15
      Frames:
        All Enabled: false
        LF_FOOT:
          Value: true
        LF_HAA:
          Value: true
        LF_HFE:
          Value: true
        LF_HIP:
          Value: true
        LF_KFE:
          Value: true
        LF_SHANK:
          Value: true
        LF_THIGH:
          Value: true
        LF_hip_fixed:
          Value: true
        LF_shank_fixed:
          Value: true
        LF_thigh_fixed:
          Value: true
        LH_FOOT:
          Value: true
        LH_HAA:
          Value: true
        LH_HFE:
          Value: true
        LH_HIP:
          Value: true
        LH_KFE:
          Value: true
        LH_SHANK:
          Value: true
        LH_THIGH:
          Value: true
        LH_hip_fixed:
          Value: true
        LH_shank_fixed:
          Value: true
        LH_thigh_fixed:
          Value: true
        RF_FOOT:
          Value: true
        RF_HAA:
          Value: true
        RF_HFE:
          Value: true
        RF_HIP:
          Value: true
        RF_KFE:
          Value: true
        RF_SHANK:
          Value: true
        RF_THIGH:
          Value: true
        RF_hip_fixed:
          Value: true
        RF_shank_fixed:
          Value: true
        RF_thigh_fixed:
          Value: true
        RH_FOOT:
          Value: true
        RH_HAA:
          Value: true
        RH_HFE:
          Value: true
        RH_HIP:
          Value: true
        RH_KFE:
          Value: true
        RH_SHANK:
          Value: true
        RH_THIGH:
          Value: true
        RH_hip_fixed:
          Value: true
        RH_shank_fixed:
          Value: true
        RH_thigh_fixed:
          Value: true
        aft_mapped:
          Value: true
        aft_mapped_to_init_CORRECTED:
          Value: true
        base:
          Value: true
        base_inertia:
          Value: true
        battery:
          Value: true
        body_top:
          Value: true
        bottom_shell:
          Value: false
        default:
          Value: true
        camera:
          Value: true
        camera_CORRECTED:
          Value: true
        camera_init:
          Value: true
        camera_init_CORRECTED:
          Value: true
        camera_init_GRAVITY_ALIGNED:
          Value: true
        depth_camera_front_camera:
          Value: true
        depth_camera_front_camera_parent:
          Value: true
        depth_camera_front_depth_frame:
          Value: true
        depth_camera_front_depth_optical_frame:
          Value: true
        depth_camera_front_infra1_frame:
          Value: true
        depth_camera_front_infra1_optical_frame:
          Value: true
        depth_camera_front_infra2_frame:
          Value: true
        depth_camera_front_infra2_optical_frame:
          Value: true
        depth_camera_left_camera:
          Value: true
        depth_camera_left_camera_parent:
          Value: true
        depth_camera_left_depth_frame:
          Value: true
        depth_camera_left_depth_optical_frame:
          Value: true
        depth_camera_left_infra1_frame:
          Value: true
        depth_camera_left_infra1_optical_frame:
          Value: true
        depth_camera_left_infra2_frame:
          Value: true
        depth_camera_left_infra2_optical_frame:
          Value: true
        depth_camera_rear_camera:
<<<<<<< HEAD
          Value: true
        depth_camera_rear_camera_parent:
          Value: true
        depth_camera_rear_depth_frame:
          Value: true
        depth_camera_rear_depth_optical_frame:
          Value: true
        depth_camera_rear_infra1_frame:
          Value: true
        depth_camera_rear_infra1_optical_frame:
          Value: true
        depth_camera_rear_infra2_frame:
          Value: true
=======
          Value: true
        depth_camera_rear_camera_parent:
          Value: true
        depth_camera_rear_depth_frame:
          Value: true
        depth_camera_rear_depth_optical_frame:
          Value: true
        depth_camera_rear_infra1_frame:
          Value: true
        depth_camera_rear_infra1_optical_frame:
          Value: true
        depth_camera_rear_infra2_frame:
          Value: true
>>>>>>> 62e96587
        depth_camera_rear_infra2_optical_frame:
          Value: true
        depth_camera_right_camera:
          Value: true
        depth_camera_right_camera_parent:
          Value: true
        depth_camera_right_depth_frame:
          Value: true
        depth_camera_right_depth_optical_frame:
          Value: true
        depth_camera_right_infra1_frame:
          Value: true
        depth_camera_right_infra1_optical_frame:
          Value: true
        depth_camera_right_infra2_frame:
          Value: true
        depth_camera_right_infra2_optical_frame:
          Value: true
        docking_hatch_cover:
          Value: true
        docking_station:
          Value: true
        docking_station__apriltag36_11_00000_link:
<<<<<<< HEAD
          Value: true
        docking_station__apriltag36_11_00000_link__visual__apriltag36_11_00000_visual:
          Value: true
        docking_station__apriltag36_11_00001_link:
          Value: true
        docking_station__apriltag36_11_00001_link__visual__apriltag36_11_00001_visual:
          Value: true
        docking_station__apriltag36_11_00002_link:
          Value: true
        docking_station__apriltag36_11_00002_link__visual__apriltag36_11_00002_visual:
          Value: true
        docking_station__apriltag36_11_00003_link:
          Value: true
        docking_station__apriltag36_11_00003_link__visual__apriltag36_11_00003_visual:
          Value: true
=======
          Value: true
        docking_station__apriltag36_11_00000_link__visual__apriltag36_11_00000_visual:
          Value: true
        docking_station__apriltag36_11_00001_link:
          Value: true
        docking_station__apriltag36_11_00001_link__visual__apriltag36_11_00001_visual:
          Value: true
        docking_station__apriltag36_11_00002_link:
          Value: true
        docking_station__apriltag36_11_00002_link__visual__apriltag36_11_00002_visual:
          Value: true
        docking_station__apriltag36_11_00003_link:
          Value: true
        docking_station__apriltag36_11_00003_link__visual__apriltag36_11_00003_visual:
          Value: true
>>>>>>> 62e96587
        docking_station__docking_port_link:
          Value: true
        docking_station__docking_port_link__visual__docking_port_visual:
          Value: true
        face_front:
          Value: true
        face_rear:
          Value: true
        feetcenter:
          Value: true
        footprint:
          Value: true
        front_handle:
          Value: true
        gps:
          Value: true
        ground_plane:
<<<<<<< HEAD
          Value: true
        ground_plane__link:
          Value: true
        ground_plane__link__collision__collision:
          Value: true
        ground_plane__link__visual__visual:
          Value: true
=======
          Value: true
        ground_plane__link:
          Value: true
        ground_plane__link__collision__collision:
          Value: true
        ground_plane__link__visual__visual:
          Value: true
>>>>>>> 62e96587
        handle:
          Value: true
        imu_link:
          Value: true
        interface_hatch:
<<<<<<< HEAD
          Value: true
        laser_odom:
          Value: true
        laser_odom_CORRECTED:
          Value: true
        lidar:
          Value: true
=======
          Value: true
        laser_odom:
          Value: true
        laser_odom_CORRECTED:
          Value: true
        lidar:
          Value: true
>>>>>>> 62e96587
        map:
          Value: true
        odom:
          Value: true
        offline_world_graph_msf:
          Value: true
        perception_head_cage:
          Value: true
        remote:
          Value: true
        top_shell:
          Value: true
        wide_angle_camera_front_camera:
          Value: true
        wide_angle_camera_front_camera_parent:
          Value: true
        wide_angle_camera_rear_camera:
          Value: true
        wide_angle_camera_rear_camera_parent:
          Value: true
      Marker Alpha: 1
      Marker Scale: 1
      Name: TF
      Show Arrows: false
      Show Axes: true
      Show Names: true
      Tree:
        odom:
          base:
            LF_HAA:
              LF_HIP:
                LF_hip_fixed:
                  LF_HFE:
                    LF_THIGH:
                      LF_thigh_fixed:
                        LF_KFE:
                          LF_SHANK:
                            LF_shank_fixed:
                              LF_FOOT:
                                {}
            LH_HAA:
              LH_HIP:
                LH_hip_fixed:
                  LH_HFE:
                    LH_THIGH:
                      LH_thigh_fixed:
                        LH_KFE:
                          LH_SHANK:
                            LH_shank_fixed:
                              LH_FOOT:
                                {}
            RF_HAA:
              RF_HIP:
                RF_hip_fixed:
                  RF_HFE:
                    RF_THIGH:
                      RF_thigh_fixed:
                        RF_KFE:
                          RF_SHANK:
                            RF_shank_fixed:
                              RF_FOOT:
                                {}
            RH_HAA:
              RH_HIP:
                RH_hip_fixed:
                  RH_HFE:
                    RH_THIGH:
                      RH_thigh_fixed:
                        RH_KFE:
                          RH_SHANK:
                            RH_shank_fixed:
                              RH_FOOT:
                                {}
            base_inertia:
              {}
            battery:
              {}
            body_top:
              {}
            bottom_shell:
              {}
            depth_camera_left_camera:
              depth_camera_left_camera_parent:
                depth_camera_left_depth_frame:
                  depth_camera_left_depth_optical_frame:
                    {}
                depth_camera_front_lower_infra1_frame:
                  depth_camera_front_lower_infra1_optical_frame:
                    {}
                depth_camera_front_lower_infra2_frame:
                  depth_camera_front_lower_infra2_optical_frame:
                    {}
            depth_camera_front_upper_camera:
              depth_camera_front_upper_camera_parent:
                depth_camera_front_upper_depth_frame:
                  depth_camera_front_upper_depth_optical_frame:
                    {}
                depth_camera_front_upper_infra1_frame:
                  depth_camera_front_upper_infra1_optical_frame:
                    {}
                depth_camera_front_upper_infra2_frame:
                  depth_camera_front_upper_infra2_optical_frame:
                    {}
            docking_hatch_cover:
              {}
            face_front:
              depth_camera_front_camera:
                depth_camera_front_camera_parent:
                  depth_camera_front_depth_frame:
                    depth_camera_front_depth_optical_frame:
<<<<<<< HEAD
                      {}
                  depth_camera_front_infra1_frame:
                    depth_camera_front_infra1_optical_frame:
                      {}
                  depth_camera_front_infra2_frame:
                    depth_camera_front_infra2_optical_frame:
                      {}
=======
                      {}
                  depth_camera_front_infra1_frame:
                    depth_camera_front_infra1_optical_frame:
                      {}
                  depth_camera_front_infra2_frame:
                    depth_camera_front_infra2_optical_frame:
                      {}
>>>>>>> 62e96587
              wide_angle_camera_front_camera:
                wide_angle_camera_front_camera_parent:
                  {}
            face_rear:
              depth_camera_rear_camera:
                depth_camera_rear_camera_parent:
                  depth_camera_rear_depth_frame:
                    depth_camera_rear_depth_optical_frame:
<<<<<<< HEAD
                      {}
                  depth_camera_rear_infra1_frame:
                    depth_camera_rear_infra1_optical_frame:
                      {}
                  depth_camera_rear_infra2_frame:
                    depth_camera_rear_infra2_optical_frame:
                      {}
=======
                      {}
                  depth_camera_rear_infra1_frame:
                    depth_camera_rear_infra1_optical_frame:
                      {}
                  depth_camera_rear_infra2_frame:
                    depth_camera_rear_infra2_optical_frame:
                      {}
>>>>>>> 62e96587
              wide_angle_camera_rear_camera:
                wide_angle_camera_rear_camera_parent:
                  {}
            front_handle:
              {}
            gps:
              {}
            handle:
              {}
            imu_link:
              offline_world_graph_msf:
                {}
            interface_hatch:
              {}
            perception_head_cage:
              lidar:
                {}
            remote:
              {}
            top_shell:
              {}
          docking_station:
            docking_station__apriltag36_11_00000_link:
              docking_station__apriltag36_11_00000_link__visual__apriltag36_11_00000_visual:
                {}
            docking_station__apriltag36_11_00001_link:
              docking_station__apriltag36_11_00001_link__visual__apriltag36_11_00001_visual:
                {}
            docking_station__apriltag36_11_00002_link:
              docking_station__apriltag36_11_00002_link__visual__apriltag36_11_00002_visual:
                {}
            docking_station__apriltag36_11_00003_link:
              docking_station__apriltag36_11_00003_link__visual__apriltag36_11_00003_visual:
                {}
            docking_station__docking_port_link:
              docking_station__docking_port_link__visual__docking_port_visual:
                {}
          feetcenter:
            {}
<<<<<<< HEAD
          imu_link:
=======
          footprint:
>>>>>>> 62e96587
            {}
          ground_plane:
            ground_plane__link:
              ground_plane__link__collision__collision:
                {}
              ground_plane__link__visual__visual:
                {}
          map:
            camera_init_CORRECTED:
              aft_mapped_to_init_CORRECTED:
                {}
              camera_CORRECTED:
                {}
              camera_init:
                aft_mapped:
                  {}
                camera:
                  {}
                laser_odom:
                  {}
              camera_init_GRAVITY_ALIGNED:
                {}
              laser_odom_CORRECTED:
                {}
      Update Interval: 0
      Value: true
    - Alpha: 1
      Autocompute Intensity Bounds: false
      Autocompute Value Bounds:
        Max Value: 10
        Min Value: -10
        Value: true
      Axis: Z
      Channel Name: z
      Class: rviz/PointCloud2
      Color: 255; 255; 255
      Color Transformer: Intensity
      Decay Time: 0
      Enabled: true
      Invert Rainbow: false
      Max Color: 255; 255; 255
      Max Intensity: 16.27729034423828
      Min Color: 0; 0; 0
      Min Intensity: -3.2934958934783936
      Name: FilteredPointCloud
      Position Transformer: XYZ
      Queue Size: 10
      Selectable: true
      Size (Pixels): 2
      Size (m): 0.009999999776482582
      Style: Points
      Topic: /lidar/point_cloud
      Unreliable: false
      Use Fixed Frame: true
      Use rainbow: true
      Value: true
    - Alpha: 1
      Autocompute Intensity Bounds: true
      Class: grid_map_rviz_plugin/GridMap
      Color: 200; 200; 200
      Color Layer: elevation
      Color Transformer: GridMapLayer
      ColorMap: default
      Enabled: true
      Grid Cell Decimation: 1
      Grid Line Thickness: 0.10000000149011612
      Height Layer: elevation
      Height Transformer: GridMapLayer
      History Length: 1
      Invert ColorMap: false
      Max Color: 255; 255; 255
      Max Intensity: 10
      Min Color: 0; 0; 0
      Min Intensity: 0
      Name: GridMap
      Show Grid Lines: true
      Topic: /elevation_mapping/elevation_map
      Unreliable: false
      Use ColorMap: true
      Value: true
    - Alpha: 1
      Buffer Length: 1
      Class: rviz/Path
      Color: 255; 255; 255
      Enabled: true
      Head Diameter: 0.30000001192092896
      Head Length: 0.20000000298023224
      Length: 0.30000001192092896
      Line Style: Lines
      Line Width: 0.029999999329447746
      Name: OdomImuEstimated
      Offset:
        X: 0
        Y: 0
        Z: 0
      Pose Color: 255; 85; 255
      Pose Style: None
      Queue Size: 10
      Radius: 0.029999999329447746
      Shaft Diameter: 0.10000000149011612
      Shaft Length: 0.10000000149011612
      Topic: /graph_msf/est_path_odom_imu
      Unreliable: false
      Value: true
    - Alpha: 1
      Buffer Length: 1
      Class: rviz/Path
      Color: 114; 159; 207
      Enabled: true
      Head Diameter: 0.30000001192092896
      Head Length: 0.20000000298023224
      Length: 0.30000001192092896
      Line Style: Lines
      Line Width: 0.029999999329447746
      Name: WorldImuEstimated
      Offset:
        X: 0
        Y: 0
        Z: 0
      Pose Color: 255; 85; 255
      Pose Style: None
      Queue Size: 10
      Radius: 0.029999999329447746
      Shaft Diameter: 0.10000000149011612
      Shaft Length: 0.10000000149011612
      Topic: /graph_msf/est_path_world_imu
      Unreliable: false
      Value: true
    - Alpha: 1
      Buffer Length: 1
      Class: rviz/Path
      Color: 191; 64; 170
      Enabled: true
      Head Diameter: 0.30000001192092896
      Head Length: 0.20000000298023224
      Length: 0.30000001192092896
      Line Style: Lines
      Line Width: 0.029999999329447746
      Name: WorldImuOptimized
      Offset:
        X: 0
        Y: 0
        Z: 0
      Pose Color: 255; 85; 255
      Pose Style: None
      Queue Size: 10
      Radius: 0.029999999329447746
      Shaft Diameter: 0.10000000149011612
      Shaft Length: 0.10000000149011612
      Topic: /graph_msf/opt_path_world_imu
      Unreliable: false
      Value: true
    - Alpha: 1
      Buffer Length: 1
      Class: rviz/Path
      Color: 25; 255; 0
      Enabled: true
      Head Diameter: 0.30000001192092896
      Head Length: 0.20000000298023224
      Length: 0.30000001192092896
      Line Style: Billboards
      Line Width: 0.029999999329447746
      Name: MapLidarMeasured
      Offset:
        X: 0
        Y: 0
        Z: 0
      Pose Color: 255; 85; 255
      Pose Style: None
      Queue Size: 10
      Radius: 0.029999999329447746
      Shaft Diameter: 0.10000000149011612
      Shaft Length: 0.10000000149011612
      Topic: /graph_msf/measLiDAR_path_map_lidar
      Unreliable: false
      Value: true
    - Alpha: 1
      Buffer Length: 1
      Class: rviz/Path
      Color: 252; 233; 79
      Enabled: true
      Head Diameter: 0.30000001192092896
      Head Length: 0.20000000298023224
      Length: 0.30000001192092896
      Line Style: Billboards
      Line Width: 0.05999999865889549
      Name: GnssPath
      Offset:
        X: 0
        Y: 0
        Z: 0
      Pose Color: 255; 85; 255
      Pose Style: None
      Queue Size: 10
      Radius: 0.029999999329447746
      Shaft Diameter: 0.10000000149011612
      Shaft Length: 0.10000000149011612
      Topic: /graph_msf/measGnss_path_world_gnss
      Unreliable: false
      Value: true
    - Alpha: 1
      Autocompute Intensity Bounds: true
      Autocompute Value Bounds:
        Max Value: 10
        Min Value: -10
        Value: true
      Axis: Z
      Channel Name: intensity
      Class: rviz/PointCloud2
      Color: 255; 255; 255
      Color Transformer: Intensity
      Decay Time: 0
      Enabled: true
      Invert Rainbow: false
      Max Color: 255; 255; 255
      Min Color: 0; 0; 0
      Name: CompslamMap
      Position Transformer: XYZ
      Queue Size: 10
      Selectable: true
      Size (Pixels): 4
      Size (m): 0.009999999776482582
      Style: Points
      Topic: /compslam_lio/laser_map
      Unreliable: false
      Use Fixed Frame: true
      Use rainbow: true
      Value: true
    - Alpha: 1
      Autocompute Intensity Bounds: true
      Autocompute Value Bounds:
        Max Value: 10
        Min Value: -10
        Value: true
      Axis: Z
      Channel Name: intensity
      Class: rviz/PointCloud2
      Color: 255; 255; 255
      Color Transformer: Intensity
      Decay Time: 0
      Enabled: false
      Invert Rainbow: false
      Max Color: 255; 255; 255
      Min Color: 0; 0; 0
      Name: O3DMap
      Position Transformer: XYZ
      Queue Size: 10
      Selectable: true
      Size (Pixels): 4
      Size (m): 0.009999999776482582
      Style: Points
      Topic: /open3d_slam/assembled_map
      Unreliable: false
      Use Fixed Frame: true
      Use rainbow: true
      Value: false
    - Alpha: 1
      Class: rviz/RobotModel
      Collision Enabled: false
      Enabled: true
      Links:
        All Links Enabled: true
        Expand Joint Details: false
        Expand Link Details: false
        Expand Tree: false
        Link Tree Style: Links in Alphabetic Order
      Name: RobotModel
      Robot Description: anymal_description
      TF Prefix: ""
      Update Interval: 0
      Value: true
      Visual Enabled: true
    - Angle Tolerance: 0
      Class: rviz/Odometry
      Covariance:
        Orientation:
          Alpha: 0.5
          Color: 255; 255; 127
          Color Style: Unique
          Frame: Local
          Offset: 1
          Scale: 1
          Value: true
        Position:
          Alpha: 0.30000001192092896
          Color: 204; 51; 204
          Scale: 1
          Value: true
        Value: true
      Enabled: true
      Keep: 1
      Name: Qualisys
      Position Tolerance: 0
      Queue Size: 10
      Shape:
        Alpha: 1
        Axes Length: 1
        Axes Radius: 0.10000000149011612
        Color: 255; 25; 0
        Head Length: 0.30000001192092896
        Head Radius: 0.10000000149011612
        Shaft Length: 1
        Shaft Radius: 0.05000000074505806
        Value: Arrow
      Topic: /qualisys/base/odom
      Unreliable: false
      Value: true
    - Angle Tolerance: 0
      Class: rviz/Odometry
      Covariance:
        Orientation:
          Alpha: 0.5
          Color: 255; 255; 127
          Color Style: Unique
          Frame: Local
          Offset: 1
          Scale: 10
          Value: true
        Position:
          Alpha: 0.699999988079071
          Color: 204; 51; 204
          Scale: 1
          Value: true
        Value: true
      Enabled: true
      Keep: 1
      Name: WorldOdometry
      Position Tolerance: 0
      Queue Size: 10
      Shape:
        Alpha: 1
        Axes Length: 1
        Axes Radius: 0.10000000149011612
        Color: 255; 255; 255
        Head Length: 0.30000001192092896
        Head Radius: 0.10000000149011612
        Shaft Length: 1
        Shaft Radius: 0.05000000074505806
        Value: Arrow
      Topic: /graph_msf/est_odometry_world_imu
      Unreliable: false
      Value: true
    - Alpha: 1
      Autocompute Intensity Bounds: true
      Autocompute Value Bounds:
        Max Value: 10
        Min Value: -10
        Value: true
      Axis: Z
      Channel Name: intensity
      Class: rviz/PointCloud2
      Color: 255; 255; 255
      Color Transformer: Intensity
      Decay Time: 0
      Enabled: true
      Invert Rainbow: false
      Max Color: 255; 255; 255
      Min Color: 0; 0; 0
      Name: AnymalPointCloud
      Position Transformer: XYZ
      Queue Size: 10
      Selectable: true
      Size (Pixels): 3
      Size (m): 0.029999999329447746
      Style: Flat Squares
      Topic: /point_cloud_filter/lidar/point_cloud_filtered
      Unreliable: false
      Use Fixed Frame: true
      Use rainbow: true
      Value: true
    - Alpha: 1
      Axes Length: 1
      Axes Radius: 0.10000000149011612
      Class: rviz/PoseWithCovariance
      Color: 25; 255; 240
      Covariance:
        Orientation:
          Alpha: 0.5
          Color: 255; 255; 127
          Color Style: Unique
          Frame: Local
          Offset: 1
          Scale: 1
          Value: true
        Position:
          Alpha: 0.30000001192092896
          Color: 204; 51; 204
          Scale: 1
          Value: true
        Value: true
      Enabled: true
      Head Length: 0.30000001192092896
      Head Radius: 0.10000000149011612
      Name: WorldToMap
      Queue Size: 10
      Shaft Length: 1
      Shaft Radius: 0.05000000074505806
      Shape: Arrow
      Topic: /graph_msf/transform_world_graph_msf_to_compslam_lio/camera_init_CORRECTED_graph_msf_aligned
      Unreliable: false
      Value: true
    - Alpha: 1
      Axes Length: 1
      Axes Radius: 0.10000000149011612
      Class: rviz/PoseWithCovariance
      Color: 255; 85; 255
      Covariance:
        Orientation:
          Alpha: 0.5
          Color: 255; 255; 127
          Color Style: Unique
          Frame: Local
          Offset: 1
          Scale: 1
          Value: true
        Position:
          Alpha: 0.30000001192092896
          Color: 204; 51; 204
          Scale: 1
          Value: true
        Value: true
      Enabled: true
      Head Length: 0.30000001192092896
      Head Radius: 0.10000000149011612
      Name: PoseWithCovariance
      Queue Size: 10
      Shaft Length: 1
      Shaft Radius: 0.05000000074505806
      Shape: Arrow
      Topic: /graph_msf/transform_world_graph_msf_to_east_north_up_graph_msf_aligned
      Unreliable: false
      Value: true
    - Angle Tolerance: 0
      Class: rviz/Odometry
      Covariance:
        Orientation:
          Alpha: 0.5
          Color: 255; 255; 127
          Color Style: Unique
          Frame: Local
          Offset: 1
          Scale: 1
          Value: true
        Position:
          Alpha: 0.30000001192092896
          Color: 204; 51; 204
          Scale: 1
          Value: true
        Value: false
      Enabled: true
      Keep: 1
      Name: OdomIMU
      Position Tolerance: 0
      Queue Size: 10
      Shape:
        Alpha: 1
        Axes Length: 1
        Axes Radius: 0.10000000149011612
        Color: 255; 25; 0
        Head Length: 0.30000001192092896
        Head Radius: 0.10000000149011612
        Shaft Length: 1
        Shaft Radius: 0.05000000074505806
        Value: Arrow
      Topic: /graph_msf/est_odometry_odom_imu
      Unreliable: false
      Value: true
    - Alpha: 1
      Buffer Length: 1
      Class: rviz/Path
      Color: 25; 255; 0
      Enabled: true
      Head Diameter: 0.30000001192092896
      Head Length: 0.20000000298023224
      Length: 0.30000001192092896
      Line Style: Lines
      Line Width: 0.029999999329447746
      Name: Path
      Offset:
        X: 0
        Y: 0
        Z: 0
      Pose Color: 255; 85; 255
      Pose Style: None
      Queue Size: 10
      Radius: 0.029999999329447746
      Shaft Diameter: 0.10000000149011612
      Shaft Length: 0.10000000149011612
      Topic: /lodia/path
      Unreliable: false
      Value: true
  Enabled: true
  Global Options:
    Background Color: 0; 0; 0
    Default Light: true
    Fixed Frame: world_graph_msf
    Frame Rate: 30
  Name: root
  Tools:
    - Class: rviz/Interact
      Hide Inactive Objects: true
    - Class: rviz/MoveCamera
    - Class: rviz/Select
    - Class: rviz/FocusCamera
    - Class: rviz/Measure
    - Class: rviz/SetInitialPose
      Theta std deviation: 0.2617993950843811
      Topic: /initialpose
      X std deviation: 0.5
      Y std deviation: 0.5
    - Class: rviz/SetGoal
      Topic: /move_base_simple/goal
    - Class: rviz/PublishPoint
      Single click: true
      Topic: /clicked_point
  Value: true
  Views:
    Current:
      Class: rviz/Orbit
      Distance: 21.051128387451172
      Enable Stereo Rendering:
        Stereo Eye Separation: 0.05999999865889549
        Stereo Focal Distance: 1
        Swap Stereo Eyes: false
        Value: false
      Field of View: 0.7853981852531433
      Focal Point:
        X: 0
        Y: 0
        Z: 0
      Focal Shape Fixed Size: false
      Focal Shape Size: 0.05000000074505806
      Invert Z Axis: false
      Name: Current View
      Near Clip Distance: 0.009999999776482582
      Pitch: 0.7853981852531433
      Target Frame: base
      Yaw: 0.7853981852531433
    Saved: ~
Window Geometry:
  Displays:
    collapsed: false
  Height: 1700
  Hide Left Dock: false
  Hide Right Dock: true
  QMainWindow State: 000000ff00000000fd0000000400000000000001f700000608fc0200000008fb0000001200530065006c0065006300740069006f006e00000001e10000009b000000b000fffffffb0000001e0054006f006f006c002000500072006f0070006500720074006900650073020000073c000004f000000185000000b0fb000000120056006900650077007300200054006f006f02000001df000002110000018500000122fb000000200054006f006f006c002000500072006f0070006500720074006900650073003203000002880000011d000002210000017afb000000100044006900730070006c006100790073010000006e000006080000018200fffffffb0000002000730065006c0065006300740069006f006e00200062007500660066006500720200000138000000aa0000023a00000294fb00000014005700690064006500530074006500720065006f02000000e6000000d2000003ee0000030bfb0000000c004b0069006e0065006300740200000186000001060000030c00000261000000010000015f00000521fc0200000003fb0000001e0054006f006f006c002000500072006f00700065007200740069006500730100000041000000780000000000000000fb0000000a00560069006500770073000000003d000005210000013200fffffffb0000001200530065006c0065006300740069006f006e010000025a000000b200000000000000000000000200000490000000a9fc0100000001fb0000000a00560069006500770073030000004e00000080000002e100000197000000030000064f0000003efc0100000002fb0000000800540069006d006500000000000000064f0000077d00fffffffb0000000800540069006d00650100000000000004500000000000000000000009fd0000060800000004000000040000000800000008fc0000000100000002000000010000000a0054006f006f006c00730100000000ffffffff0000000000000000
  Selection:
    collapsed: false
  Time:
    collapsed: false
  Tool Properties:
    collapsed: false
  Views:
    collapsed: true
  Width: 3072
  X: 0
  Y: 54<|MERGE_RESOLUTION|>--- conflicted
+++ resolved
@@ -232,7 +232,6 @@
         depth_camera_left_infra2_optical_frame:
           Value: true
         depth_camera_rear_camera:
-<<<<<<< HEAD
           Value: true
         depth_camera_rear_camera_parent:
           Value: true
@@ -246,21 +245,6 @@
           Value: true
         depth_camera_rear_infra2_frame:
           Value: true
-=======
-          Value: true
-        depth_camera_rear_camera_parent:
-          Value: true
-        depth_camera_rear_depth_frame:
-          Value: true
-        depth_camera_rear_depth_optical_frame:
-          Value: true
-        depth_camera_rear_infra1_frame:
-          Value: true
-        depth_camera_rear_infra1_optical_frame:
-          Value: true
-        depth_camera_rear_infra2_frame:
-          Value: true
->>>>>>> 62e96587
         depth_camera_rear_infra2_optical_frame:
           Value: true
         depth_camera_right_camera:
@@ -284,7 +268,6 @@
         docking_station:
           Value: true
         docking_station__apriltag36_11_00000_link:
-<<<<<<< HEAD
           Value: true
         docking_station__apriltag36_11_00000_link__visual__apriltag36_11_00000_visual:
           Value: true
@@ -300,23 +283,6 @@
           Value: true
         docking_station__apriltag36_11_00003_link__visual__apriltag36_11_00003_visual:
           Value: true
-=======
-          Value: true
-        docking_station__apriltag36_11_00000_link__visual__apriltag36_11_00000_visual:
-          Value: true
-        docking_station__apriltag36_11_00001_link:
-          Value: true
-        docking_station__apriltag36_11_00001_link__visual__apriltag36_11_00001_visual:
-          Value: true
-        docking_station__apriltag36_11_00002_link:
-          Value: true
-        docking_station__apriltag36_11_00002_link__visual__apriltag36_11_00002_visual:
-          Value: true
-        docking_station__apriltag36_11_00003_link:
-          Value: true
-        docking_station__apriltag36_11_00003_link__visual__apriltag36_11_00003_visual:
-          Value: true
->>>>>>> 62e96587
         docking_station__docking_port_link:
           Value: true
         docking_station__docking_port_link__visual__docking_port_visual:
@@ -334,7 +300,6 @@
         gps:
           Value: true
         ground_plane:
-<<<<<<< HEAD
           Value: true
         ground_plane__link:
           Value: true
@@ -342,21 +307,11 @@
           Value: true
         ground_plane__link__visual__visual:
           Value: true
-=======
-          Value: true
-        ground_plane__link:
-          Value: true
-        ground_plane__link__collision__collision:
-          Value: true
-        ground_plane__link__visual__visual:
-          Value: true
->>>>>>> 62e96587
         handle:
           Value: true
         imu_link:
           Value: true
         interface_hatch:
-<<<<<<< HEAD
           Value: true
         laser_odom:
           Value: true
@@ -364,15 +319,6 @@
           Value: true
         lidar:
           Value: true
-=======
-          Value: true
-        laser_odom:
-          Value: true
-        laser_odom_CORRECTED:
-          Value: true
-        lidar:
-          Value: true
->>>>>>> 62e96587
         map:
           Value: true
         odom:
@@ -483,7 +429,6 @@
                 depth_camera_front_camera_parent:
                   depth_camera_front_depth_frame:
                     depth_camera_front_depth_optical_frame:
-<<<<<<< HEAD
                       {}
                   depth_camera_front_infra1_frame:
                     depth_camera_front_infra1_optical_frame:
@@ -491,15 +436,6 @@
                   depth_camera_front_infra2_frame:
                     depth_camera_front_infra2_optical_frame:
                       {}
-=======
-                      {}
-                  depth_camera_front_infra1_frame:
-                    depth_camera_front_infra1_optical_frame:
-                      {}
-                  depth_camera_front_infra2_frame:
-                    depth_camera_front_infra2_optical_frame:
-                      {}
->>>>>>> 62e96587
               wide_angle_camera_front_camera:
                 wide_angle_camera_front_camera_parent:
                   {}
@@ -508,7 +444,6 @@
                 depth_camera_rear_camera_parent:
                   depth_camera_rear_depth_frame:
                     depth_camera_rear_depth_optical_frame:
-<<<<<<< HEAD
                       {}
                   depth_camera_rear_infra1_frame:
                     depth_camera_rear_infra1_optical_frame:
@@ -516,15 +451,6 @@
                   depth_camera_rear_infra2_frame:
                     depth_camera_rear_infra2_optical_frame:
                       {}
-=======
-                      {}
-                  depth_camera_rear_infra1_frame:
-                    depth_camera_rear_infra1_optical_frame:
-                      {}
-                  depth_camera_rear_infra2_frame:
-                    depth_camera_rear_infra2_optical_frame:
-                      {}
->>>>>>> 62e96587
               wide_angle_camera_rear_camera:
                 wide_angle_camera_rear_camera_parent:
                   {}
@@ -564,11 +490,7 @@
                 {}
           feetcenter:
             {}
-<<<<<<< HEAD
-          imu_link:
-=======
           footprint:
->>>>>>> 62e96587
             {}
           ground_plane:
             ground_plane__link:
