--- conflicted
+++ resolved
@@ -91,10 +91,6 @@
   Eigen::Matrix<double, 6, 1> legPoseBetweenNoise_;
   double gnssPositionUnaryNoise_ = 1.0;  // in [m]
 
-<<<<<<< HEAD
-  // Initialization Params
-  double initialBaseYawDeg_ = 0.0;
-=======
   // Legged callback measurement counter and placeholders.
   int leggedOdometryCallbackCounter__{-1};
   Eigen::Isometry3d T_O_Leg_km1__ = Eigen::Isometry3d::Identity();
@@ -104,7 +100,6 @@
   int lidarOdometryCallbackCounter__{-1};
   Eigen::Isometry3d lio_T_M_Lkm1__ = Eigen::Isometry3d::Identity();
   double lidarOdometryTimeKm1__{0.0};
->>>>>>> 0b4aa64b
 
   // ROS Objects ----------------------------
 
