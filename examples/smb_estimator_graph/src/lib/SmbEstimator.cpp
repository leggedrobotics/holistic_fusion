--- conflicted
+++ resolved
@@ -117,24 +117,15 @@
 void SmbEstimator::imuCallback_(const sensor_msgs::Imu::ConstPtr& imuPtr) {
   // Check whether any of the measurements is available, otherwise do pure imu integration
   if (graph_msf::GraphMsf::areRollAndPitchInited() && !graph_msf::GraphMsf::areYawAndPositionInited() && !useLioOdometryFlag_ &&
-<<<<<<< HEAD
-      !useWheelOdometryFlag_ && !useVioOdometryFlag_) {
-=======
       !useWheelOdometryBetweenFlag_ && !useWheelLinearVelocitiesFlag_ && !useVioOdometryFlag_) {
->>>>>>> 62e96587
     // Initialization
     REGULAR_COUT << RED_START << " IMU callback is setting global yaw and position, as no other odometry is available. Initializing..."
                  << COLOR_END << std::endl;
     // Create dummy measurement for initialization
     graph_msf::UnaryMeasurementXD<Eigen::Isometry3d, 6> unary6DMeasurement(
         "IMU_init_6D", int(graphConfigPtr_->imuRate_), staticTransformsPtr_->getImuFrame(),
-<<<<<<< HEAD
-        staticTransformsPtr_->getImuFrame() + sensorFrameCorrectedNameId_, graph_msf::RobustNormEnum::None, 1.345,
-        imuPtr->header.stamp.toSec(), staticTransformsPtr_->getWorldFrame(), 1.0, initialSe3AlignmentNoise_, Eigen::Isometry3d::Identity(),
-=======
         staticTransformsPtr_->getImuFrame() + sensorFrameCorrectedNameId_, graph_msf::RobustNorm::None(), imuPtr->header.stamp.toSec(),
         staticTransformsPtr_->getWorldFrame(), 1.0, initialSe3AlignmentNoise_, Eigen::Isometry3d::Identity(),
->>>>>>> 62e96587
         Eigen::MatrixXd::Identity(6, 1));
     // Initialize
     graph_msf::GraphMsf::initYawAndPosition(unary6DMeasurement);
@@ -166,11 +157,7 @@
   // Measurement
   graph_msf::UnaryMeasurementXD<Eigen::Isometry3d, 6> unary6DMeasurement(
       "Lidar_unary_6D", int(lioOdometryRate_), lioOdometryFrame, lioOdometryFrame + sensorFrameCorrectedNameId_,
-<<<<<<< HEAD
-      graph_msf::RobustNormEnum::None, 1.345, lidarOdometryTimeK, odomLidarPtr->header.frame_id, 1.0, initialSe3AlignmentNoise_, lio_T_M_Lk,
-=======
       graph_msf::RobustNorm::None(), lidarOdometryTimeK, odomLidarPtr->header.frame_id, 1.0, initialSe3AlignmentNoise_, lio_T_M_Lk,
->>>>>>> 62e96587
       lioPoseUnaryNoise_);
 
   // Add measurement or initialize
@@ -197,11 +184,7 @@
   pubMeasMapLioPath_.publish(measLio_mapImuPathPtr_);
 }
 
-<<<<<<< HEAD
-void SmbEstimator::wheelOdometryCallback_(const nav_msgs::Odometry::ConstPtr& wheelOdometryKPtr) {
-=======
 void SmbEstimator::wheelOdometryPoseCallback_(const nav_msgs::Odometry::ConstPtr& wheelOdometryKPtr) {
->>>>>>> 62e96587
   if (!areRollAndPitchInited()) {
     return;
   }
@@ -232,13 +215,8 @@
       REGULAR_COUT << GREEN_START << " Wheel odometry callback is setting global yaw and position, as lio is all set to false." << COLOR_END
                    << std::endl;
       graph_msf::UnaryMeasurementXD<Eigen::Isometry3d, 6> unary6DMeasurement(
-<<<<<<< HEAD
-          "Lidar_unary_6D", int(wheelOdometryRate_), wheelOdometryFrame, wheelOdometryFrame + sensorFrameCorrectedNameId_,
-          graph_msf::RobustNormEnum::None, 1.345, wheelOdometryTimeK, staticTransformsPtr_->getWorldFrame(), 1.0, initialSe3AlignmentNoise_,
-=======
           "Lidar_unary_6D", int(wheelOdometryBetweenRate_), wheelOdometryFrame, wheelOdometryFrame + sensorFrameCorrectedNameId_,
           graph_msf::RobustNorm::None(), wheelOdometryTimeK, staticTransformsPtr_->getWorldFrame(), 1.0, initialSe3AlignmentNoise_,
->>>>>>> 62e96587
           Eigen::Isometry3d::Identity(), Eigen::MatrixXd::Identity(6, 1));
       graph_msf::GraphMsf::initYawAndPosition(unary6DMeasurement);
       REGULAR_COUT << " Initialized yaw and position to identity in the wheel odometry callback, as lio and vio are all set to false."
@@ -246,11 +224,7 @@
     }
   } else {
     // Only add every 5th measurement
-<<<<<<< HEAD
-    int measurementRate = static_cast<int>(wheelOdometryRate_ / 5);
-=======
     int measurementRate = static_cast<int>(wheelOdometryBetweenRate_ / 5);
->>>>>>> 62e96587
     // Check
     if (wheelOdometryCallbackCounter_ % 5 == 0 && wheelOdometryCallbackCounter_ > 0) {
       // Compute Delta
@@ -258,16 +232,6 @@
       // Create measurement
       graph_msf::BinaryMeasurementXD<Eigen::Isometry3d, 6> delta6DMeasurement(
           "Wheel_odometry_6D", measurementRate, wheelOdometryFrame, wheelOdometryFrame + sensorFrameCorrectedNameId_,
-<<<<<<< HEAD
-          graph_msf::RobustNormEnum::Tukey, 1.0, wheelOdometryTimeKm1_, wheelOdometryTimeK, T_Bkm1_Bk, wheelPoseBetweenNoise_);
-      // Add to graph
-      this->addBinaryPoseMeasurement(delta6DMeasurement);
-
-      // Prepare for next iteration
-      T_O_Bw_km1_ = T_O_Bw_k;
-      wheelOdometryTimeKm1_ = wheelOdometryTimeK;
-    }
-=======
           graph_msf::RobustNorm::Tukey(1.0), wheelOdometryTimeKm1_, wheelOdometryTimeK, T_Bkm1_Bk, wheelPoseBetweenNoise_);
       // Add to graph
       this->addBinaryPoseMeasurement(delta6DMeasurement);
@@ -335,7 +299,6 @@
         staticTransformsPtr_->getWorldFrame(), 1.0, initialSe3AlignmentNoise_, Eigen::Vector3d(rightWheelSpeedMs, 0.0, 0.0),
         wheelLinearVelocitiesNoise_);
     this->addUnaryVelocity3SensorFrameMeasurement(rightWheelLinearVelocityMeasurement);
->>>>>>> 62e96587
   }
 }
 
